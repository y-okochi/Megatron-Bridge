# Copyright (c) 2025, NVIDIA CORPORATION.  All rights reserved.
#
# Licensed under the Apache License, Version 2.0 (the "License");
# you may not use this file except in compliance with the License.
# You may obtain a copy of the License at
#
#     http://www.apache.org/licenses/LICENSE-2.0
#
# Unless required by applicable law or agreed to in writing, software
# distributed under the License is distributed on an "AS IS" BASIS,
# WITHOUT WARRANTIES OR CONDITIONS OF ANY KIND, either express or implied.
# See the License for the specific language governing permissions and
# limitations under the License.

import logging
import os
import sys

from argument_parser import parse_cli_args
from omegaconf import OmegaConf
from utils.helpers import (
    COMM_OVERLAP_CONFIG_MAP,
    get_precision_config,
    set_mcore_fsdp_configs,
    set_recompute_configs,
)

from megatron.bridge.recipes.deepseek.deepseek_v3 import pretrain_config as deepseek_v3_pretrain_config
from megatron.bridge.recipes.llama.llama3_8b import pretrain_config as llama3_8b_pretrain_config
from megatron.bridge.recipes.llama.llama3_70b import pretrain_config as llama3_70b_pretrain_config
from megatron.bridge.recipes.llama.llama31_405b import pretrain_config as llama31_405b_pretrain_config
from megatron.bridge.training.gpt_step import forward_step
from megatron.bridge.training.pretrain import pretrain
from megatron.bridge.utils.common_utils import get_rank_safe
from megatron.bridge.training.utils.omegaconf_utils import (
    apply_overrides,
    create_omegaconf_dict_config,
    parse_hydra_overrides,
)


logger: logging.Logger = logging.getLogger(__name__)


def main():
    """Main function to run the pretraining/finetuning script."""
    args, cli_overrides = parse_cli_args()

    precision_config = get_precision_config(args.compute_dtype, args.fp8_recipe)

    if args.model_name == "llama3" and args.model_size == "8b":
        recipe = llama3_8b_pretrain_config(mock=True, precision_config=precision_config)
    elif args.model_name == "llama3" and args.model_size == "70b":
        recipe = llama3_70b_pretrain_config(mock=True, precision_config=precision_config)
    elif args.model_name == "llama31" and args.model_size == "405b":
        recipe = llama31_405b_pretrain_config(mock=True, precision_config=precision_config)
    elif args.model_name == "deepseek" and args.model_size == "v3":
        recipe = deepseek_v3_pretrain_config(
            mock=True,
            precision_config=precision_config,
            # NOTE: IMPORTANT: PLEASE SET PP-VP size here to correctly set the pp-vp layout
            pipeline_parallelism=4,
            virtual_pipeline_parallelism=1,
        )
        from megatron.bridge.training.utils.moe_token_drop import apply_moe_token_drop

        recipe.model = apply_moe_token_drop(recipe.model)
    else:
        raise ValueError(f"Model {args.model_name} {args.model_size} not supported")

    if (
        f"{args.model_name}_{args.model_size}" in COMM_OVERLAP_CONFIG_MAP
        and args.gpu in COMM_OVERLAP_CONFIG_MAP[f"{args.model_name}_{args.model_size}"]
    ):
        ub_cfg = COMM_OVERLAP_CONFIG_MAP[f"{args.model_name}_{args.model_size}"][args.gpu][args.compute_dtype]
        recipe.comm_overlap.tp_comm_overlap_cfg = ub_cfg

    if args.compute_dtype == "bf16":
        recipe.optimizer.use_precision_aware_optimizer = True

    # recipe.to_yaml()
    merged_omega_conf, excluded_fields = create_omegaconf_dict_config(recipe)
    # Load and merge YAML overrides if a config file is provided
    if args.config_file:
        logger.debug(f"Loading YAML overrides from: {args.config_file}")
        if not os.path.exists(args.config_file):
            logger.error(f"Override YAML file not found: {args.config_file}")
            sys.exit(1)
        yaml_overrides_omega = OmegaConf.load(args.config_file)
        merged_omega_conf = OmegaConf.merge(merged_omega_conf, yaml_overrides_omega)
        logger.debug("YAML overrides merged successfully.")
    if cli_overrides:
        logger.debug(f"Applying Hydra-style command-line overrides: {cli_overrides}")
        merged_omega_conf = parse_hydra_overrides(merged_omega_conf, cli_overrides)
        logger.debug("Hydra-style command-line overrides applied successfully.")

    # Apply the final merged OmegaConf configuration back to the original ConfigContainer
    logger.debug("Applying final merged configuration back to Python ConfigContainer...")
    final_overrides_as_dict = OmegaConf.to_container(merged_omega_conf, resolve=True)
    # Apply overrides while preserving excluded fields
    apply_overrides(recipe, final_overrides_as_dict, excluded_fields)
<<<<<<< HEAD

    if recipe.ddp.use_custom_fsdp:
        recipe = set_mcore_fsdp_configs(recipe)
    if recipe.model.recompute_num_layers is not None or recipe.model.cpu_offloading_num_layers > 0:
        recipe = set_recompute_configs(recipe)

    if args.model_name in ["deepseek", "llama3"] and args.model_size in ["v3", "70b"]:
        tp = recipe.model.tensor_model_parallel_size
        pp = recipe.model.pipeline_model_parallel_size
        vp = recipe.model.virtual_pipeline_model_parallel_size if recipe.model.virtual_pipeline_model_parallel_size is not None else 1
        dp = args.num_gpus / (tp * pp * vp)
        recipe.comm_overlap.data_parallel_size = dp

    # if get_rank_safe() == 0:
    #     # Display final configuration
    #     logger.info("--- Final Merged Configuration ---")
    #     recipe.to_yaml()
    #     logger.info("----------------------------------")
    #     # Start training
    #     logger.info("Starting pretraining...")
=======
>>>>>>> 4b0b5606

    pretrain(config=recipe, forward_step_func=forward_step)


if __name__ == "__main__":
    main()<|MERGE_RESOLUTION|>--- conflicted
+++ resolved
@@ -99,7 +99,6 @@
     final_overrides_as_dict = OmegaConf.to_container(merged_omega_conf, resolve=True)
     # Apply overrides while preserving excluded fields
     apply_overrides(recipe, final_overrides_as_dict, excluded_fields)
-<<<<<<< HEAD
 
     if recipe.ddp.use_custom_fsdp:
         recipe = set_mcore_fsdp_configs(recipe)
@@ -113,16 +112,6 @@
         dp = args.num_gpus / (tp * pp * vp)
         recipe.comm_overlap.data_parallel_size = dp
 
-    # if get_rank_safe() == 0:
-    #     # Display final configuration
-    #     logger.info("--- Final Merged Configuration ---")
-    #     recipe.to_yaml()
-    #     logger.info("----------------------------------")
-    #     # Start training
-    #     logger.info("Starting pretraining...")
-=======
->>>>>>> 4b0b5606
-
     pretrain(config=recipe, forward_step_func=forward_step)
 
 
