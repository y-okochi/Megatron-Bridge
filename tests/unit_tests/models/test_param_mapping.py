# Copyright (c) 2025, NVIDIA CORPORATION.  All rights reserved.
#
# Licensed under the Apache License, Version 2.0 (the "License");
# you may not use this file except in compliance with the License.
# You may obtain a copy of the License at
#
#     http://www.apache.org/licenses/LICENSE-2.0
#
# Unless required by applicable law or agreed to in writing, software
# distributed under the License is distributed on an "AS IS" BASIS,
# WITHOUT WARRANTIES OR CONDITIONS OF ANY KIND, either express or implied.
# See the License for the specific language governing permissions and
# limitations under the License.

from unittest.mock import patch

import pytest
import torch
from megatron.core.transformer.transformer_config import TransformerConfig

<<<<<<< HEAD
from megatron.bridge.models.param_mapping import (
=======
from megatron.bridge.models.conversion.param_mapping import (
>>>>>>> 6b0aa6ed
    AutoMapping,
    ColumnParallelMapping,
    DirectMapping,
    GatedMLPMapping,
    QKVMapping,
    ReplicatedMapping,
    RowParallelMapping,
    merge_qkv_biases,
    merge_qkv_weights,
    split_qkv_biases,
    split_qkv_weights,
)


@pytest.fixture
def mock_distributed_env():
    """Mocks the distributed environment for single-process testing."""
    with (
        patch("megatron.bridge.models.conversion.param_mapping.mpu") as mock_mpu,
        patch("torch.distributed") as mock_dist,
        patch("torch.cuda.current_device", return_value=0),
    ):

        def setup_mocks(tp_size=1, tp_rank=0, pp_size=1, pp_rank=0):
            mock_mpu.get_tensor_model_parallel_world_size.return_value = tp_size
            mock_mpu.get_tensor_model_parallel_rank.return_value = tp_rank
            mock_mpu.get_pipeline_model_parallel_world_size.return_value = pp_size
            mock_mpu.get_pipeline_model_parallel_rank.return_value = pp_rank
            mock_mpu.get_tensor_model_parallel_group.return_value = "tp_group"
            mock_mpu.get_pipeline_model_parallel_group.return_value = "pp_group"
            return mock_mpu, mock_dist

        yield setup_mocks


@pytest.fixture
def transformer_config():
    """Provides a sample TransformerConfig."""
    return TransformerConfig(
        num_layers=2,
        hidden_size=32,
        num_attention_heads=4,
        kv_channels=8,
        ffn_hidden_size=128,
        use_cpu_initialization=True,
        num_query_groups=2,
    )


class MockModule(torch.nn.Module):
    """A mock nn.Module for testing purposes."""

    def __init__(self, config, weight_shape=(16, 16), has_bias=False, device="cpu"):
        super().__init__()
        self.weight = torch.nn.Parameter(torch.randn(weight_shape, device=device))
        if has_bias:
            self.bias = torch.nn.Parameter(torch.randn(weight_shape[0], device=device))
        self.config = config


class TestDirectMapping:
    def test_hf_to_megatron(self, mock_distributed_env, transformer_config):
        mock_distributed_env()
        mapping = DirectMapping("megatron.weight", "hf.weight")
        hf_weight = torch.randn(16, 16)
        megatron_module = MockModule(transformer_config)
        megatron_weight = mapping.hf_to_megatron(hf_weight, megatron_module)
        assert torch.equal(megatron_weight, hf_weight)

    def test_megatron_to_hf(self, mock_distributed_env):
        mock_distributed_env()
        mapping = DirectMapping("megatron.weight", "hf.weight")
        megatron_weight = torch.randn(16, 16)
        hf_weights = mapping.megatron_to_hf(megatron_weight, None)
        assert "hf.weight" in hf_weights
        assert torch.equal(hf_weights["hf.weight"], megatron_weight)


class TestReplicatedMapping:
    @pytest.mark.parametrize("tp_rank", [0, 1])
    def test_megatron_to_hf_tp_gt_1(self, mock_distributed_env, tp_rank):
        mock_mpu, _ = mock_distributed_env(tp_size=2, tp_rank=tp_rank)
        mapping = ReplicatedMapping("rep.weight", "hf.weight")
        megatron_weight = torch.randn(16, 16)
        result = mapping.megatron_to_hf(megatron_weight, None)

        assert "hf.weight" in result
        assert torch.equal(result["hf.weight"], megatron_weight)

    def test_hf_to_megatron_broadcast(self, mock_distributed_env, transformer_config):
        mock_mpu, mock_dist = mock_distributed_env(tp_size=2, tp_rank=0)
        mapping = ReplicatedMapping("rep.weight", "hf.weight")
        hf_weight = torch.randn(16, 16)
        megatron_module = MockModule(transformer_config, weight_shape=(16, 16))

        def mock_broadcast(tensor, src, group):
            pass  # Just pass through for testing

        mock_dist.broadcast.side_effect = mock_broadcast

        with patch.object(mapping, "broadcast_tensor_to_tp_ranks", return_value=hf_weight) as mock_broadcast_method:
            result = mapping.hf_to_megatron(hf_weight, megatron_module)
            mock_broadcast_method.assert_called_once_with(hf_weight, src_rank=0)
            assert torch.equal(result, hf_weight)


class TestColumnParallelMapping:
    @pytest.mark.parametrize("tp_rank", [0, 1])
    def test_hf_to_megatron(self, mock_distributed_env, transformer_config, tp_rank):
        _, mock_dist = mock_distributed_env(tp_size=2, tp_rank=tp_rank)
        mapping = ColumnParallelMapping("col.weight", "hf.weight")
        megatron_module = MockModule(transformer_config, weight_shape=(16, 16))
        # Create the full weight to simulate distributed scatter
        full_weight = torch.randn(32, 16)
        hf_weight = full_weight if tp_rank == 0 else None

        def mock_scatter(output, scatter_list, src, group):
            if tp_rank == 0:
                output.copy_(scatter_list[0])
            else:
                # On non-src ranks, scatter_list is None. The mapping handles this.
                # Here we simulate receiving the data.
                output.copy_(torch.chunk(full_weight, 2, dim=0)[tp_rank])

        mock_dist.scatter.side_effect = mock_scatter
        megatron_weight = mapping.hf_to_megatron(hf_weight, megatron_module)
        assert megatron_weight.shape == (16, 16)

        if tp_rank == 0:
            call_args = mock_dist.scatter.call_args[0]
            assert torch.equal(torch.cat(call_args[1], dim=0), hf_weight)

    @pytest.mark.parametrize("tp_rank", [0, 1])
    def test_megatron_to_hf(self, mock_distributed_env, tp_rank):
        mock_distributed_env(tp_size=2, tp_rank=tp_rank)
        mapping = ColumnParallelMapping("col.weight", "hf.weight")
        megatron_shard = torch.randn(16, 16)

        with patch.object(mapping, "gather_from_tp_ranks") as mock_gather:
            full_weight = torch.randn(32, 16)
            mock_gather.return_value = list(torch.chunk(full_weight, 2, dim=0))
            result = mapping.megatron_to_hf(megatron_shard, None)

            assert "hf.weight" in result
            assert torch.equal(result["hf.weight"], full_weight)


class TestRowParallelMapping:
    @pytest.mark.parametrize("tp_rank", [0, 1])
    def test_hf_to_megatron(self, mock_distributed_env, transformer_config, tp_rank):
        _, mock_dist = mock_distributed_env(tp_size=2, tp_rank=tp_rank)
        mapping = RowParallelMapping("row.weight", "hf.weight")
        megatron_module = MockModule(transformer_config, weight_shape=(16, 16))
        # Create the full weight to simulate distributed scatter
        full_weight = torch.randn(16, 32)
        hf_weight = full_weight if tp_rank == 0 else None

        def mock_scatter(output, scatter_list, src, group):
            if tp_rank == 0:
                output.copy_(scatter_list[0])
            else:
                output.copy_(torch.chunk(full_weight, 2, dim=1)[tp_rank])

        mock_dist.scatter.side_effect = mock_scatter
        megatron_weight = mapping.hf_to_megatron(hf_weight, megatron_module)
        assert megatron_weight.shape == (16, 16)

    @pytest.mark.parametrize("tp_rank", [0, 1])
    def test_megatron_to_hf(self, mock_distributed_env, tp_rank):
        mock_distributed_env(tp_size=2, tp_rank=tp_rank)
        mapping = RowParallelMapping("row.weight", "hf.weight")
        megatron_shard = torch.randn(16, 16)

        with patch.object(mapping, "gather_from_tp_ranks") as mock_gather:
            full_weight = torch.randn(16, 32)
            mock_gather.return_value = list(torch.chunk(full_weight, 2, dim=1))
            result = mapping.megatron_to_hf(megatron_shard, None)

            assert "hf.weight" in result
            assert torch.equal(result["hf.weight"], full_weight)


class TestAutoMapping:
    def test_detect_parallelism_type(self, mock_distributed_env, transformer_config):
        mock_distributed_env()
        mapping = AutoMapping(megatron_param="some.weight", hf_param="hf.weight")

        # Mock modules with different characteristics
        class MyCol(torch.nn.Module):
            tensor_model_parallel = True
            partition_dim = 0

        class MyRow(torch.nn.Module):
            tensor_model_parallel = True
            partition_dim = 1

        class MyRep(torch.nn.Module):
            tensor_model_parallel = False

        AutoMapping.register_module_type("MyCustomRow", "row")

        class MyCustomRow(torch.nn.Module):
            pass

        assert mapping._detect_parallelism_type(MyCol(), "some.weight") == "column"
        assert mapping._detect_parallelism_type(MyRow(), "some.weight") == "row"
        assert mapping._detect_parallelism_type(MyRep(), "some.weight") == "replicated"
        assert mapping._detect_parallelism_type(torch.nn.LayerNorm(5), "some.weight") == "replicated"
        assert mapping._detect_parallelism_type(MyCustomRow(), "some.weight") == "row"

        with pytest.raises(ValueError):
            mapping._detect_parallelism_type(torch.nn.Linear(5, 5), "some.weight")


class TestHelperFunctions:
    def test_qkv_merge_split(self, transformer_config):
        q = torch.randn(32, 32)
        k = torch.randn(16, 32)
        v = torch.randn(16, 32)

        merged = merge_qkv_weights(transformer_config, q, k, v)
        assert merged.shape == (32 + 16 + 16, 32)

        q_s, k_s, v_s = split_qkv_weights(transformer_config, merged)
        assert torch.equal(q, q_s)
        assert torch.equal(k, k_s)
        assert torch.equal(v, v_s)


class TestQKVMapping:
    def test_hf_to_megatron(self, mock_distributed_env, transformer_config):
        mock_distributed_env()
        mapping = QKVMapping(megatron_param="qkv.weight", q="q.weight", k="k.weight", v="v.weight")
        weights = {
            "q": torch.randn(32, 32),
            "k": torch.randn(16, 32),
            "v": torch.randn(16, 32),
        }
        megatron_module = MockModule(transformer_config, weight_shape=(64, 32))

        with patch.object(mapping._tp_mapping, "hf_to_megatron") as mock_hf_to_megatron:
            mapping.hf_to_megatron(weights, megatron_module)
            mock_hf_to_megatron.assert_called_once()
            merged_weight = mock_hf_to_megatron.call_args[0][0]
            assert merged_weight.shape == (64, 32)


class TestGatedMLPMapping:
    def test_hf_to_megatron_single_tp(self, mock_distributed_env, transformer_config):
        """Test gate+up merging with single TP rank."""
        mock_distributed_env()
        mapping = GatedMLPMapping(megatron_param="gated.weight", gate="gate.weight", up="up.weight")
        weights = {
            "gate": torch.randn(128, 32),
            "up": torch.randn(128, 32),
        }
        megatron_module = MockModule(transformer_config, weight_shape=(256, 32))

        # Test single TP case
        result = mapping.hf_to_megatron(weights, megatron_module)
        assert result.shape == (256, 32)

        # Verify that gate and up are properly concatenated
        expected = torch.cat([weights["gate"], weights["up"]], dim=0)
        assert torch.equal(result, expected)

    def test_hf_to_megatron_multi_tp(self, mock_distributed_env, transformer_config):
        """Test gate+up merging with multiple TP ranks."""
        # Test with TP size = 2, rank 0
        mock_mpu, mock_dist = mock_distributed_env(tp_size=2, tp_rank=0)
        mapping = GatedMLPMapping(megatron_param="gated.weight", gate="gate.weight", up="up.weight")

        # Create test weights - each component 128x32, so full concat will be 256x32
        # Each TP rank should get 128x32 (half of each component concatenated)
        weights = {
            "gate": torch.randn(128, 32),
            "up": torch.randn(128, 32),
        }
        megatron_module = MockModule(transformer_config, weight_shape=(128, 32))  # Each rank gets half

        with patch.object(mapping, "scatter_to_tp_ranks") as mock_scatter:
            mock_scatter.return_value = torch.randn(128, 32)
            mapping.hf_to_megatron(weights, megatron_module)

            # Verify scatter was called with proper splits
            mock_scatter.assert_called_once()
            call_args = mock_scatter.call_args[0]
            splits = call_args[0]  # First argument should be the splits

            # Should have 2 splits (one per TP rank)
            assert len(splits) == 2
            # Each split should be concatenated [gate_shard; up_shard]
            assert splits[0].shape == (128, 32)  # Half of 128 gate + half of 128 up = 64 + 64 = 128
            assert splits[1].shape == (128, 32)

    def test_megatron_to_hf_single_tp(self, mock_distributed_env, transformer_config):
        """Test splitting concatenated weights back to gate+up with single TP."""
        mock_distributed_env()
        mapping = GatedMLPMapping(megatron_param="gated.weight", gate="gate.weight", up="up.weight")

        # Create a concatenated tensor [gate; up]
        gate = torch.randn(128, 32)
        up = torch.randn(128, 32)
        merged_weight = torch.cat([gate, up], dim=0)
        megatron_module = MockModule(transformer_config, weight_shape=(256, 32))

        result = mapping.megatron_to_hf(merged_weight, megatron_module)

        assert "gate.weight" in result
        assert "up.weight" in result
        assert result["gate.weight"].shape == (128, 32)
        assert result["up.weight"].shape == (128, 32)

        # Verify the split is correct
        assert torch.equal(result["gate.weight"], gate)
        assert torch.equal(result["up.weight"], up)

    def test_hf_to_megatron_bias_single_tp(self, mock_distributed_env, transformer_config):
        """Test gate+up bias merging with single TP rank."""
        mock_distributed_env()
        mapping = GatedMLPMapping(megatron_param="gated.bias", gate="gate.bias", up="up.bias")
        weights = {
            "gate": torch.randn(128),  # 1D bias tensors
            "up": torch.randn(128),
        }
        megatron_module = MockModule(transformer_config, weight_shape=(256, 32), has_bias=True)
        # Override bias shape to match expected concatenated size
        megatron_module.bias = torch.nn.Parameter(torch.randn(256))

        # Test single TP case for bias
        result = mapping.hf_to_megatron(weights, megatron_module)
        assert result.shape == (256,)  # Concatenated bias shape

        # Verify that gate and up biases are properly concatenated
        expected = torch.cat([weights["gate"], weights["up"]], dim=0)
        assert torch.equal(result, expected)

    def test_megatron_to_hf_bias_single_tp(self, mock_distributed_env, transformer_config):
        """Test splitting concatenated bias back to gate+up with single TP."""
        mock_distributed_env()
        mapping = GatedMLPMapping(megatron_param="gated.bias", gate="gate.bias", up="up.bias")

        # Create concatenated bias tensor [gate_bias; up_bias]
        gate_bias = torch.randn(128)
        up_bias = torch.randn(128)
        merged_bias = torch.cat([gate_bias, up_bias], dim=0)
        megatron_module = MockModule(transformer_config, weight_shape=(256, 32), has_bias=True)
        megatron_module.bias = torch.nn.Parameter(torch.randn(256))

        result = mapping.megatron_to_hf(merged_bias, megatron_module)

        assert "gate.bias" in result
        assert "up.bias" in result
        assert result["gate.bias"].shape == (128,)
        assert result["up.bias"].shape == (128,)

        # Verify the split is correct
        assert torch.equal(result["gate.bias"], gate_bias)
        assert torch.equal(result["up.bias"], up_bias)


class TestMappingEdgeCases:
    """Test edge cases and error handling in param mappings."""

    def test_wildcard_pattern_validation(self):
        """Test that wildcard patterns are validated correctly."""
        # Valid patterns - should not raise
        DirectMapping("layer.*.weight", "model.*.weight")
        QKVMapping(megatron_param="*.qkv.weight", q="*.q_proj.weight", k="*.k_proj.weight", v="*.v_proj.weight")

        # Invalid patterns - mismatched wildcard counts
        with pytest.raises(ValueError, match="Wildcard count mismatch"):
            DirectMapping("layer.*.*.weight", "model.*.weight")

        with pytest.raises(ValueError, match="Wildcard count mismatch"):
            QKVMapping("*.qkv.weight", q="*.*.q_proj.weight", k="*.k_proj.weight", v="*.v_proj.weight")

    def test_qkv_bias_handling(self, transformer_config):
        """Test QKV mapping handles biases correctly."""
        # Test bias merging
        q_bias = torch.randn(32)
        k_bias = torch.randn(16)
        v_bias = torch.randn(16)

        merged = merge_qkv_biases(transformer_config, q_bias, k_bias, v_bias)
        assert merged.shape == (64,)  # 32 + 16 + 16

        # Test bias splitting
        q_split, k_split, v_split = split_qkv_biases(transformer_config, merged)
        assert torch.equal(q_bias, q_split)
        assert torch.equal(k_bias, k_split)
        assert torch.equal(v_bias, v_split)

    def test_column_parallel_bias_handling(self, mock_distributed_env, transformer_config):
        """Test column parallel mapping handles biases correctly."""
        _, mock_dist = mock_distributed_env(tp_size=2, tp_rank=0)
        mapping = ColumnParallelMapping("col.bias", "hf.bias")

        # Create a module with bias
        class MockModuleWithBias(torch.nn.Module):
            def __init__(self, config):
                super().__init__()
                self.bias = torch.nn.Parameter(torch.randn(16))
                self.config = config

        megatron_module = MockModuleWithBias(transformer_config)
        hf_bias = torch.randn(32)

        def mock_scatter(output, scatter_list, src, group):
            if scatter_list:
                output.copy_(scatter_list[0])

        mock_dist.scatter.side_effect = mock_scatter

        # Test bias distribution
        megatron_bias = mapping.hf_to_megatron(hf_bias, megatron_module)
        assert megatron_bias.shape == (16,)

    def test_broadcast_from_pp_rank_error_handling(self, mock_distributed_env):
        """Test PP broadcast error handling."""
        mock_distributed_env(pp_size=2, pp_rank=0)
        mapping = DirectMapping("weight", "weight")

        # Test when no rank has the tensor
        with patch("torch.distributed.all_gather_object") as mock_gather:
            mock_gather.side_effect = lambda output, obj, group: output.__setitem__(slice(None), [None, None])

            with pytest.raises(ValueError, match="Object must exist on at least one PP rank"):
                mapping.broadcast_from_pp_rank(None)

    def test_tp_aware_unknown_module_error(self, transformer_config):
        """Test AutoMapping error for unknown module types."""
        mapping = AutoMapping("weight", "hf.weight")

        # Create an unknown module type
        unknown_module = torch.nn.Linear(10, 10)

        with pytest.raises(ValueError, match="Cannot determine parallelism type"):
            mapping._detect_parallelism_type(unknown_module, "some.weight")

    def test_resolve_wildcard_patterns(self):
        """Test wildcard pattern resolution."""
        # Test DirectMapping
        mapping = DirectMapping("layer.*.weight", "model.*.weight")
        resolved = mapping.resolve(("0",))
        assert resolved.megatron_param == "layer.0.weight"
        assert resolved.hf_param == "model.0.weight"

        # Test QKVMapping
        qkv_mapping = QKVMapping("*.qkv.weight", q="*.q_proj.weight", k="*.k_proj.weight", v="*.v_proj.weight")
        resolved_qkv = qkv_mapping.resolve(("layer0",))
        assert resolved_qkv.megatron_param == "layer0.qkv.weight"
        assert resolved_qkv.hf_param["q"] == "layer0.q_proj.weight"
        assert resolved_qkv.hf_param["k"] == "layer0.k_proj.weight"
        assert resolved_qkv.hf_param["v"] == "layer0.v_proj.weight"

        # Test GatedMLPMapping
        gated_mapping = GatedMLPMapping("*.mlp.weight", gate="*.gate_proj.weight", up="*.up_proj.weight")
        resolved_gated = gated_mapping.resolve(("layer1",))
        assert resolved_gated.megatron_param == "layer1.mlp.weight"
        assert resolved_gated.hf_param["gate"] == "layer1.gate_proj.weight"
        assert resolved_gated.hf_param["up"] == "layer1.up_proj.weight"

    def test_config_extraction_from_module(self, transformer_config):
        """Test config extraction from module hierarchy."""
        mapping = DirectMapping("weight", "weight")

        # Test direct config
        module_with_config = MockModule(transformer_config)
        assert mapping._get_config(module_with_config) == transformer_config

        # Test no config found
        module_without_config = torch.nn.Linear(10, 10)
        with pytest.raises(ValueError, match="Could not find config"):
            mapping._get_config(module_without_config)<|MERGE_RESOLUTION|>--- conflicted
+++ resolved
@@ -18,11 +18,7 @@
 import torch
 from megatron.core.transformer.transformer_config import TransformerConfig
 
-<<<<<<< HEAD
-from megatron.bridge.models.param_mapping import (
-=======
 from megatron.bridge.models.conversion.param_mapping import (
->>>>>>> 6b0aa6ed
     AutoMapping,
     ColumnParallelMapping,
     DirectMapping,
