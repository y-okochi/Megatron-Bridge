--- conflicted
+++ resolved
@@ -159,8 +159,6 @@
     "DeepSeekV2Provider",
     "DeepSeekV3Provider",
     "MoonlightProvider",
-<<<<<<< HEAD
-=======
     "NemotronHModelProvider",
     "NemotronHModel4BProvider",
     "NemotronHModel8BProvider",
@@ -176,5 +174,4 @@
     "MambaProvider780M",
     "NVIDIAMambaHybridProvider8B",
     "NVIDIAMambaProvider8B",
->>>>>>> e4cd8847
 ]