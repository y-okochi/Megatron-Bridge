# Copyright (c) 2025, NVIDIA CORPORATION.  All rights reserved.
#
# Licensed under the Apache License, Version 2.0 (the "License");
# you may not use this file except in compliance with the License.
# You may obtain a copy of the License at
#
#     http://www.apache.org/licenses/LICENSE-2.0
#
# Unless required by applicable law or agreed to in writing, software
# distributed under the License is distributed on an "AS IS" BASIS,
# WITHOUT WARRANTIES OR CONDITIONS OF ANY KIND, either express or implied.
# See the License for the specific language governing permissions and
# limitations under the License.

# Import model providers for easy access
from megatron.bridge.models.auto_bridge import AutoBridge
from megatron.bridge.models.gpt_provider import GPTModelProvider
from megatron.bridge.models.llama import (
    CodeLlamaModelProvider7B,
    CodeLlamaModelProvider13B,
    CodeLlamaModelProvider34B,
    CodeLlamaModelProvider70B,
    Llama2ModelProvider7B,
    Llama2ModelProvider13B,
    Llama2ModelProvider70B,
    Llama3ModelProvider,
    Llama3ModelProvider8B,
    Llama3ModelProvider70B,
    Llama4Experts16ModelProvider,
    Llama4Experts128ModelProvider,
    Llama4ModelProvider,
    Llama31ModelProvider,
    Llama31ModelProvider8B,
    Llama31ModelProvider70B,
    Llama31ModelProvider405B,
    Llama32ModelProvider1B,
    Llama32ModelProvider3B,
    LlamaModelProvider,
)
from megatron.bridge.models.mapping_registry import MegatronMappingRegistry
from megatron.bridge.models.model_bridge import MegatronModelBridge
from megatron.bridge.models.param_mapping import (
    AutoMapping,
    ColumnParallelMapping,
    GatedMLPMapping,
    MegatronParamMapping,
    QKVMapping,
    ReplicatedMapping,
    RowParallelMapping,
)
from megatron.bridge.models.qwen import (
    Qwen2ModelProvider,
    Qwen2ModelProvider1P5B,
    Qwen2ModelProvider7B,
    Qwen2ModelProvider72B,
    Qwen2ModelProvider500M,
    Qwen25ModelProvider1P5B,
    Qwen25ModelProvider3B,
    Qwen25ModelProvider7B,
    Qwen25ModelProvider14B,
    Qwen25ModelProvider32B,
    Qwen25ModelProvider72B,
    Qwen25ModelProvider500M,
)
from megatron.bridge.models.qwen import (
    Qwen2ModelProvider,
    Qwen2ModelProvider1P5B,
    Qwen2ModelProvider7B,
    Qwen2ModelProvider72B,
    Qwen2ModelProvider500M,
    Qwen3ModelProvider,
    Qwen3ModelProvider1P7B,
    Qwen3ModelProvider7B,
    Qwen3ModelProvider14B,
    Qwen3ModelProvider28B,
    Qwen3ModelProvider110B,
    Qwen25ModelProvider1P5B,
    Qwen25ModelProvider3B,
    Qwen25ModelProvider7B,
    Qwen25ModelProvider14B,
    Qwen25ModelProvider32B,
    Qwen25ModelProvider72B,
    Qwen25ModelProvider500M,
)
from megatron.bridge.models.t5_provider import T5ModelProvider


__all__ = [
    "AutoBridge",
    "MegatronMappingRegistry",
    "MegatronModelBridge",
    "ColumnParallelMapping",
    "GatedMLPMapping",
    "MegatronParamMapping",
    "QKVMapping",
    "ReplicatedMapping",
    "RowParallelMapping",
    "AutoMapping",
    "GPTModelProvider",
    "T5ModelProvider",
    "LlamaModelProvider",
    "Llama2ModelProvider7B",
    "Llama2ModelProvider13B",
    "Llama2ModelProvider70B",
    "Llama3ModelProvider",
    "Llama3ModelProvider8B",
    "Llama3ModelProvider70B",
    "Llama31ModelProvider",
    "Llama31ModelProvider8B",
    "Llama31ModelProvider70B",
    "Llama31ModelProvider405B",
    "Llama32ModelProvider1B",
    "Llama32ModelProvider3B",
    "CodeLlamaModelProvider7B",
    "CodeLlamaModelProvider13B",
    "CodeLlamaModelProvider34B",
    "CodeLlamaModelProvider70B",
    "Llama4ModelProvider",
    "Llama4Experts16ModelProvider",
    "Llama4Experts128ModelProvider",
    "Qwen2ModelProvider",
    "Qwen2ModelProvider500M",
    "Qwen2ModelProvider1P5B",
    "Qwen2ModelProvider7B",
    "Qwen2ModelProvider72B",
    "Qwen25ModelProvider500M",
    "Qwen25ModelProvider1P5B",
    "Qwen25ModelProvider3B",
    "Qwen25ModelProvider7B",
    "Qwen25ModelProvider14B",
    "Qwen25ModelProvider32B",
    "Qwen25ModelProvider72B",
<<<<<<< HEAD
    "Qwen3ModelProvider",
    "Qwen3ModelProvider1P7B",
    "Qwen3ModelProvider7B",
    "Qwen3ModelProvider14B",
    "Qwen3ModelProvider28B",
    "Qwen3ModelProvider110B",
=======
>>>>>>> 2c54887e
]<|MERGE_RESOLUTION|>--- conflicted
+++ resolved
@@ -130,13 +130,10 @@
     "Qwen25ModelProvider14B",
     "Qwen25ModelProvider32B",
     "Qwen25ModelProvider72B",
-<<<<<<< HEAD
     "Qwen3ModelProvider",
     "Qwen3ModelProvider1P7B",
     "Qwen3ModelProvider7B",
     "Qwen3ModelProvider14B",
     "Qwen3ModelProvider28B",
     "Qwen3ModelProvider110B",
-=======
->>>>>>> 2c54887e
 ]