# Copyright (c) 2025, NVIDIA CORPORATION.  All rights reserved.
#
# Licensed under the Apache License, Version 2.0 (the "License");
# you may not use this file except in compliance with the License.
# You may obtain a copy of the License at
#
#     http://www.apache.org/licenses/LICENSE-2.0
#
# Unless required by applicable law or agreed to in writing, software
# distributed under the License is distributed on an "AS IS" BASIS,
# WITHOUT WARRANTIES OR CONDITIONS OF ANY KIND, either express or implied.
# See the License for the specific language governing permissions and
# limitations under the License.

import json
from abc import ABC, abstractmethod
from typing import Any, Dict, Generic, List, Optional, Tuple, TypeVar, Union

import torch
import torch.distributed
import torch.nn as nn
from megatron.core import mpu
from megatron.core.transformer.transformer_config import TransformerConfig


WeightType = TypeVar("WeightType", torch.Tensor, Dict[str, torch.Tensor])


class MegatronParamMapping(ABC, Generic[WeightType]):
    """
    Abstract base class for weight conversion between Megatron and external formats.

    This class provides the foundation for all weight mappings, handling the complex
    conversions between Megatron-Core's distributed tensor formats and standard
    (typically HuggingFace) formats. Each concrete mapping implements specific
    transformation logic while inheriting common parallel communication patterns.

    Key responsibilities:
    - Format transformation (e.g., QKV merging/splitting, gated MLP handling)
    - Tensor parallel (TP) distribution and gathering across GPUs
    - Pipeline parallel (PP) broadcasting between pipeline stages
    - Wildcard pattern resolution for layer-wise mappings

    The mapping abstraction ensures that higher-level code doesn't need to know
    about the parallel topology or format differences - it just requests a
    conversion and the mapping handles all the complexity.

    Public helper methods for subclasses:
    - broadcast_from_pp_rank: Broadcast tensors across pipeline stages
    - broadcast_obj_from_pp_rank: Broadcast Python objects across PP ranks
    - broadcast_tensor_to_tp_ranks: Broadcast within TP group
    - scatter_to_tp_ranks: Distribute tensor shards to TP ranks
    - gather_from_tp_ranks: Collect tensor shards from TP ranks

    Example:
        .. code-block:: python

            class MyCustomMapping(MegatronParamMapping[torch.Tensor]):
                def hf_to_megatron(self, hf_weights, megatron_module):
                    # Custom transformation logic
                    transformed = hf_weights.t()  # Example: transpose
                    # Use helpers for distribution
                    return self.scatter_to_tp_ranks(...)

                def megatron_to_hf(self, megatron_weights, megatron_module):
                    # Broadcast from owning PP rank
                    weight = self.broadcast_from_pp_rank(megatron_weights)
                    # Gather from TP ranks and transform
                    gathered = self.gather_from_tp_ranks(weight)
                    return {"custom_weight": gathered[0].t()}
    """

    def __init__(self, megatron_param: str, hf_param: Union[str, Dict[str, str]]):
        """Initialize the weight mapping.

        Args:
            megatron_param (str): Megatron parameter name pattern (supports *
                wildcards).
            hf_param (Union[str, Dict[str, str]]): External format name pattern(s).
        """
        self.megatron_param = megatron_param
        self.hf_param = hf_param
        self._validate_patterns()

    def _resolve_names(self, captures: Tuple[str, ...]) -> Tuple[str, Union[str, Dict[str, str]]]:
        resolved_megatron_param = self.megatron_param
        for value in captures:
            resolved_megatron_param = resolved_megatron_param.replace("*", value, 1)

        if isinstance(self.hf_param, str):
            resolved_hf_param = self.hf_param
            for value in captures:
                resolved_hf_param = resolved_hf_param.replace("*", value, 1)
        else:
            resolved_hf_param = {}
            for k, v in self.hf_param.items():
                resolved_v = v
                for value in captures:
                    resolved_v = resolved_v.replace("*", value, 1)
                resolved_hf_param[k] = resolved_v

        return resolved_megatron_param, resolved_hf_param

    def resolve(self, captures: Tuple[str, ...]) -> "MegatronParamMapping":
        """Create a new mapping with resolved wildcards.

        This default implementation works for mappings with a
        (megatron_param, hf_param) constructor.

        Args:
            captures (Tuple[str, ...]): Captured wildcard values.

        Returns:
            MegatronParamMapping: A new mapping instance with resolved names.
        """
        resolved_megatron_param, resolved_hf_param = self._resolve_names(captures)
        return type(self)(resolved_megatron_param, resolved_hf_param)

    @abstractmethod
    def hf_to_megatron(
        self,
        hf_weights: WeightType,
        megatron_module: nn.Module,
    ) -> torch.Tensor:
        """Convert hf_weights TO Megatron format.

        This method handles:
        1. Format transformation (if needed)
        2. Tensor parallel distribution (if self.tp_size > 1)

        Args:
            hf_weights (WeightType): Source hf_weights in external format.
            megatron_module (nn.Module): Target Megatron module (for config
                access).

        Returns:
            torch.Tensor: Weight tensor ready for the current TP rank.
        """
        ...

    @abstractmethod
    def megatron_to_hf(
        self,
        megatron_weights: Optional[torch.Tensor],
        megatron_module: Optional[nn.Module],
    ) -> Dict[str, torch.Tensor]:
        """Convert weights FROM Megatron format.

        This method handles:
        1. Pipeline parallel broadcasting (if weight is on different PP rank)
        2. Tensor parallel gathering (if needed)
        3. Format transformation

        Args:
            megatron_weights (Optional[torch.Tensor]): Weight tensor from current
                rank (None if on different PP rank).
            megatron_module (Optional[nn.Module]): Module for config access
                (None if on different PP rank).

        Returns:
            Dict[str, torch.Tensor]: Converted weights (empty dict if not on
                TP rank 0).
        """
        ...

    def broadcast_from_pp_rank(self, tensor: Optional[torch.Tensor]) -> Optional[torch.Tensor]:
        """Broadcast a tensor from the pipeline-parallel rank that owns it.

        Broadcasts to **all** PP ranks. This mirrors the behaviour of
        `broadcast_from_megatron_pp` in the original MMapping implementation and
        additionally keeps the tensor-parallel metadata (`tensor_model_parallel`,
        `partition_dim`) consistent on every rank.

        Args:
            tensor (Optional[torch.Tensor]): The local tensor if the current PP
                rank owns it. ``None`` otherwise.

        Returns:
            Optional[torch.Tensor]: The broadcasted tensor on every PP rank, or
                ``None`` if *no* PP rank owned the tensor (which indicates a bug
                in the calling code).
        """

        # Fast-path when we are not using pipeline parallelism.
        if self.pp_size == 1:
            return tensor

        # ------------------------------------------------------------------
        # 1.  Gather (shape, dtype, tensor_parallel flag, partition_dim) from
        #     every PP rank so that we can find the source rank.
        # ------------------------------------------------------------------
        if tensor is not None:
            shape = tensor.shape
            dtype = tensor.dtype
            tensor_parallel = getattr(tensor, "tensor_model_parallel", None)
            partition_dim = getattr(tensor, "partition_dim", None)
            tensor_spec = (shape, dtype, tensor_parallel, partition_dim)
        else:
            tensor_spec = None

        tensor_spec_output: list[Optional[tuple]] = [None] * self.pp_size
        torch.distributed.all_gather_object(tensor_spec_output, tensor_spec, group=self.pp_group)

        # ------------------------------------------------------------------
        # 2.  Identify the owning rank (the only rank with a non-None spec).
        # ------------------------------------------------------------------
        target_tensor_spec = None
        src_rank = None  # Rank *inside* the PP group.
        for rank, spec in enumerate(tensor_spec_output):
            if spec is not None:
                if target_tensor_spec is not None:
                    raise ValueError(f"Tensor exists on more than one PP rank. Found on ranks {src_rank} and {rank}.")
                target_tensor_spec = spec
                src_rank = rank

        if target_tensor_spec is None:
            # No rank had the tensor – this is an error in the caller.
            raise ValueError("Object must exist on at least one PP rank")

        # ------------------------------------------------------------------
        # 3.  Ensure every rank has an allocated tensor with the right shape
        #     and dtype before the broadcast.
        # ------------------------------------------------------------------
        if tensor is None:
            shape, dtype, tensor_parallel, partition_dim = target_tensor_spec
            # Use CPU by default, unless CUDA is available
            device = torch.device("cuda" if torch.cuda.is_available() else "cpu")
            tensor = torch.empty(shape, dtype=dtype, device=device)
            if tensor_parallel is not None:
                tensor.tensor_model_parallel = tensor_parallel
            if partition_dim is not None:
                tensor.partition_dim = partition_dim

        # ------------------------------------------------------------------
        # 4.  Broadcast from the source PP rank to all other PP ranks.
        # ------------------------------------------------------------------
        global_src = torch.distributed.get_global_rank(group=self.pp_group, group_rank=src_rank)
        torch.distributed.broadcast(tensor, src=global_src, group=self.pp_group)

        return tensor

    def broadcast_obj_from_pp_rank(self, obj: Optional[Any]) -> Any:
        """Broadcast any Python object from the PP rank that owns it.

        This method is useful for broadcasting configuration objects or
        other metadata across pipeline parallel ranks.

        Args:
            obj (Optional[Any]): Object to broadcast (None on non-owning ranks).

        Returns:
            Any: Broadcasted object on all ranks.

        Raises:
            ValueError: If object exists on multiple ranks or no ranks.
        """
        if self.pp_size == 1:
            return obj

        # ------------------------------------------------------------------
        # 1. Gather presence flags from all PP ranks to find the source rank
        # ------------------------------------------------------------------
        has_obj = obj is not None
        obj_flags = [None] * self.pp_size
        torch.distributed.all_gather_object(obj_flags, has_obj, group=self.pp_group)

        # ------------------------------------------------------------------
        # 2. Identify the owning rank (the only rank with True flag)
        # ------------------------------------------------------------------
        src_rank = None  # Rank *inside* the PP group
        for rank, flag in enumerate(obj_flags):
            if flag:
                src_rank = rank

        if src_rank is None:
            raise ValueError("Object must exist on at least one PP rank")

        # ------------------------------------------------------------------
        # 3. Broadcast the object from the source rank to all ranks
        # ------------------------------------------------------------------
        if src_rank is None:
            raise ValueError("Could not determine source rank")

        # Use broadcast_object_list which is more robust than all_gather_object
        obj_list = [obj]
        pp_ranks = torch.distributed.get_process_group_ranks(self.pp_group)
        global_src = pp_ranks[src_rank]
        torch.distributed.broadcast_object_list(obj_list, src=global_src, group=self.pp_group)

        return obj_list[0]

    def broadcast_tensor_to_tp_ranks(self, tensor: torch.Tensor, src_rank: int = 0) -> torch.Tensor:
        """Broadcast a tensor to all TP ranks.

        Args:
            tensor (torch.Tensor): The tensor to broadcast.
            src_rank (int, optional): The source rank within the TP group.
                Defaults to 0.

        Returns:
            torch.Tensor: The broadcasted tensor.
        """
        if self.tp_size == 1:
            return tensor

        global_src = torch.distributed.get_global_rank(group=self.tp_group, group_rank=src_rank)
        torch.distributed.broadcast(tensor, src=global_src, group=self.tp_group)
        return tensor

    def scatter_to_tp_ranks(
        self,
        splits: Optional[List[torch.Tensor]],
        output_shape: torch.Size,
        dtype: torch.dtype,
        device: torch.device,
        src_rank: int = 0,
    ) -> torch.Tensor:
        """Scatter tensor splits to TP ranks.

        Args:
            splits (Optional[List[torch.Tensor]]): A list of tensor shards to
                scatter. Only rank `src_rank` needs this.
            output_shape (torch.Size): The shape of the output tensor on each rank.
            dtype (torch.dtype): The data type of the output tensor.
            device (torch.device): The device for the output tensor.
            src_rank (int, optional): The source rank for the scatter operation.
                Defaults to 0.

        Returns:
            torch.Tensor: The scattered tensor shard on the current rank.
        """
        if self.tp_size == 1:
            return splits[0].to(device=device) if splits else None

        output = torch.empty(output_shape, dtype=dtype, device=device)
        global_src = torch.distributed.get_global_rank(group=self.tp_group, group_rank=src_rank)

        scatter_list = None
        if self.tp_rank == src_rank and splits:
            scatter_list = [s.to(device=device) for s in splits]

        torch.distributed.scatter(
            output,
            scatter_list,
            src=global_src,
            group=self.tp_group,
        )
        return output

    def gather_from_tp_ranks(self, tensor: torch.Tensor) -> List[torch.Tensor]:
        """Gather tensors from all TP ranks.

        Args:
            tensor (torch.Tensor): The tensor shard to be gathered from the
                current rank.

        Returns:
            List[torch.Tensor]: A list of tensor shards from all TP ranks.
        """
        if self.tp_size == 1:
            return [tensor]

        gathered = [torch.empty_like(tensor) for _ in range(self.tp_size)]
        torch.distributed.all_gather(gathered, tensor, group=self.tp_group)
        return gathered

    def _validate_patterns(self):
        """Validate wildcard consistency between patterns."""
        megatron_param_wildcards = self.megatron_param.count("*")
        if isinstance(self.hf_param, str):
            hf_param_wildcards = self.hf_param.count("*")
            if megatron_param_wildcards != hf_param_wildcards:
                raise ValueError(
                    f"Wildcard count mismatch: megatron_param='{self.megatron_param}' has "
                    f"{megatron_param_wildcards} wildcards, hf_param='{self.hf_param}' has {hf_param_wildcards}"
                )
        else:
            for key, pattern in self.hf_param.items():
                hf_param_wildcards = pattern.count("*")
                if megatron_param_wildcards != hf_param_wildcards:
                    raise ValueError(
                        f"Wildcard count mismatch: megatron_param='{self.megatron_param}' has "
                        f"{megatron_param_wildcards} wildcards, hf_param['{key}']='{pattern}' has {hf_param_wildcards}"
                    )

    def _get_config(self, module: nn.Module) -> Any:
        """Extract configuration from module hierarchy."""
        current = module
        while current is not None:
            if hasattr(current, "config"):
                return current.config
            # Try parent module
            if hasattr(current, "_parent"):
                current = current._parent
            else:
                # Walk up the module tree
                for parent_module in module.modules():
                    for child_name, child_module in parent_module.named_children():
                        if child_module is current:
                            current = parent_module
                            break
                    else:
                        continue
                    break
                else:
                    current = None

        raise ValueError(
            f"Could not find config in module hierarchy for {module.__class__.__name__}. "
            f"Ensure the module or its parent has a 'config' attribute."
        )

    @property
    def tp_size(self) -> int:
        """Get tensor parallel world size from parallel_state."""
        return mpu.get_tensor_model_parallel_world_size()

    @property
    def tp_rank(self) -> int:
        """Get current tensor parallel rank from parallel_state."""
        return mpu.get_tensor_model_parallel_rank()

    @property
    def tp_group(self) -> Optional[torch.distributed.ProcessGroup]:
        """Get tensor parallel process group from parallel_state."""
        if self.tp_size > 1:
            return mpu.get_tensor_model_parallel_group()
        return None

    @property
    def pp_size(self) -> int:
        """Get pipeline parallel world size."""
        return mpu.get_pipeline_model_parallel_world_size()

    @property
    def pp_rank(self) -> int:
        """Get current pipeline parallel rank."""
        return mpu.get_pipeline_model_parallel_rank()

    @property
    def pp_group(self) -> Optional[torch.distributed.ProcessGroup]:
        """Get pipeline parallel process group."""
        if self.pp_size > 1:
            return mpu.get_pipeline_model_parallel_group()
        return None


class DirectMapping(MegatronParamMapping[torch.Tensor]):
    """Direct 1:1 weight mapping with no transformation or tensor parallelism."""

    def hf_to_megatron(
        self,
        hf_weights: torch.Tensor,
        megatron_module: nn.Module,
    ) -> torch.Tensor:
        """Direct copy - no transformation or distribution."""
        return hf_weights

    def megatron_to_hf(
        self,
        megatron_weights: Optional[torch.Tensor],
        megatron_module: Optional[nn.Module],
    ) -> Dict[str, torch.Tensor]:
        """Direct copy with PP broadcast."""
        # Handle cross-PP broadcast
        megatron_weights = self.broadcast_from_pp_rank(megatron_weights)

        if megatron_weights is None:
            return {}

        return {str(self.hf_param): megatron_weights}


class ColumnParallelMapping(MegatronParamMapping[torch.Tensor]):
    """
    Mapping for column-parallel linear and embedding weights.

    Column-parallel layers in Megatron split the output dimension across tensor
    parallel ranks. This is used for layers where each rank computes a portion
    of the output features independently, such as:
    - Embedding layers (split vocabulary)
    - Linear layers producing hidden states (e.g., QKV projections, MLP up projections)

    The weight matrix is partitioned along dimension 0 (rows), so each TP rank
    holds a subset of output features while maintaining all input features.

    **Sharding pattern**
    -   Original weight: `[output_features, input_features]`
    -   Rank 0: `[output_features/tp_size, input_features]`
    -   Rank 1: `[output_features/tp_size, input_features]`
    -   ...

    **Forward path (HuggingFace → Megatron)**
    1.  Validate divisibility: output dimension must be divisible by tp_size
    2.  Split: Chunk tensor along dim 0 into tp_size equal parts
    3.  Scatter: Distribute chunks to respective TP ranks

    **Reverse path (Megatron → HuggingFace)**
    1.  Broadcast: Ensure all PP ranks have the tensor
    2.  Gather: Collect chunks from all TP ranks
    3.  Concatenate: Reassemble along dim 0 on rank 0

    Example:
        .. code-block:: python

            # For a weight of shape [4096, 1024] with tp_size=4:
            # Each rank gets [1024, 1024] after column-parallel split
            mapping = ColumnParallelMapping("linear.weight", "transformer.linear.weight")
            megatron_weights = mapping.hf_to_megatron(hf_weight, megatron_module)
            # megatron_weights.shape = [1024, 1024] on each rank

    Note:
        This mapping also handles bias terms, which are 1D tensors split
        along their only dimension following the same pattern.
    """

    def _get_target_param_and_shape(self, megatron_module: nn.Module) -> tuple[torch.Tensor, tuple]:
        """Get the target parameter and its shape based on the parameter name."""
        param_name_lower = self.megatron_param.lower()

        # Define parameter mapping: (param_name, expected_ndim)
        param_configs = [
            ("bias", 1),
            ("weight", 2),
        ]

        for param_name, expected_ndim in param_configs:
            if param_name in param_name_lower:
                if hasattr(megatron_module, param_name):
                    target_param = getattr(megatron_module, param_name)
                    if isinstance(target_param, torch.Tensor) and target_param.ndim == expected_ndim:
                        return target_param, target_param.shape
                    else:
                        raise ValueError(
                            f"Parameter {param_name} exists but has wrong type or dimensions (expected ndim == {expected_ndim}, got {target_param.ndim if isinstance(target_param, torch.Tensor) else 'not a tensor'})"
                        )
                else:
                    raise ValueError(
                        f"Parameter name suggests {param_name} but module {megatron_module} has no {param_name}"
                    )

        raise ValueError(f"Could not determine parameter type for {self.megatron_param}")

    def hf_to_megatron(
        self,
        hf_weights: torch.Tensor,
        megatron_module: nn.Module,
    ) -> torch.Tensor:
        """Split weight along dim 0 and distribute to TP ranks."""
        if self.tp_size == 1:
            return hf_weights

        target_param, output_shape = self._get_target_param_and_shape(megatron_module)

        # On rank 0, check for divisibility and split
        if self.tp_rank == 0:
            if hf_weights is None:
                raise ValueError("hf_weights should not be None on rank 0")

            # For bias (1D), we still split along dim 0
            # For weight (2D), we split along dim 0 (output dimension)
            full_size = hf_weights.shape[0]
            if full_size % self.tp_size != 0:
                raise ValueError(f"Cannot evenly split dimension 0 size {full_size} across {self.tp_size} TP ranks")
            splits = torch.chunk(hf_weights, self.tp_size, dim=0)

        else:
            splits = None

        # Scatter to all ranks. Each rank gets its sharded shape from its module.
        return self.scatter_to_tp_ranks(
            splits,
            output_shape,
            target_param.dtype,
            target_param.device,
        )

    def megatron_to_hf(
        self,
        megatron_weights: Optional[torch.Tensor],
        megatron_module: Optional[nn.Module],
    ) -> Dict[str, torch.Tensor]:
        """Gather from all TP ranks and concatenate."""
        # Handle cross-PP broadcast
        megatron_weights = self.broadcast_from_pp_rank(megatron_weights)

        if megatron_weights is None:
            return {}

        if self.tp_size == 1:
            return {str(self.hf_param): megatron_weights}

        # Gather from all TP ranks
        gathered = self.gather_from_tp_ranks(megatron_weights)

        full_weight = torch.cat(gathered, dim=0)
        return {str(self.hf_param): full_weight}


class RowParallelMapping(MegatronParamMapping[torch.Tensor]):
    """Mapping for **row-parallel** linear weights.

    Megatron shards row-parallel tensors along **dimension 1** (the *input*
    dimension of a linear layer).

    **Forward path (external → Megatron)**
    1.  Rank 0 validates that the *second* dimension is divisible by `tp_size`.
    2.  Rank 0 splits the tensor with `torch.chunk(..., dim=1)` producing
        `tp_size` equally-sized shards.
    3.  The shards are **scattered** so that every TP rank receives exactly one
        shard matching the shape of its local Megatron parameter.

    **Reverse path (Megatron → external)**
    1.  The local Megatron parameter (which may live on any PP rank) is
        broadcast to all PP ranks so that the gather step can be collective.
    2.  All TP ranks **gather** their shard.
    3.  Rank 0 concatenates the gathered list along dim 1 to reconstruct the
        original unsharded weight and emits it under the external (HF) name.
    """

    def hf_to_megatron(
        self,
        hf_weights: torch.Tensor,
        megatron_module: nn.Module,
    ) -> torch.Tensor:
        """Split weight along dim 1 and distribute to TP ranks."""
        if self.tp_size == 1:
            return hf_weights

        # On rank 0, check for divisibility and split
        if self.tp_rank == 0:
            full_size = hf_weights.shape[1]
            if full_size % self.tp_size != 0:
                raise ValueError(f"Cannot evenly split dimension 1 size {full_size} across {self.tp_size} TP ranks")
            splits = torch.chunk(hf_weights, self.tp_size, dim=1)
        else:
            splits = None

        # Scatter to all ranks. Each rank gets its sharded shape from its module.
        output_shape = megatron_module.weight.shape
        return self.scatter_to_tp_ranks(
            splits,
            output_shape,
            megatron_module.weight.dtype,
            megatron_module.weight.device,
        )

    def megatron_to_hf(
        self,
        megatron_weights: Optional[torch.Tensor],
        megatron_module: Optional[nn.Module],
    ) -> Dict[str, torch.Tensor]:
        """Gather from all TP ranks and concatenate."""
        # Handle cross-PP broadcast
        megatron_weights = self.broadcast_from_pp_rank(megatron_weights)

        if megatron_weights is None:
            return {}

        if self.tp_size == 1:
            merged = megatron_weights
        else:
            gathered = self.gather_from_tp_ranks(megatron_weights)
            merged = torch.cat(gathered, dim=1)

        return {str(self.hf_param): merged}



class ReplicatedMapping(MegatronParamMapping[torch.Tensor]):
    """Mapping for weights that are **fully replicated** across TP ranks.

    Examples: layer-norm scales, biases, router weights in MoE, etc.

    These tensors exist in exactly the same form on *every* TP rank, so the
    mapping logic is trivial – but we still need to broadcast across TP ranks
    during *load* (HF → Megatron) and ensure we do **not** emit duplicates
    during *export* (Megatron → HF).
    """

    def hf_to_megatron(
        self,
        hf_weights: torch.Tensor,
        megatron_module: nn.Module,
    ) -> torch.Tensor:
        """Replicate weight to all TP ranks."""
        target_device = megatron_module.weight.device
        if self.tp_size == 1:
            return hf_weights.to(device=target_device)

        # All ranks need the full weight
        if self.tp_rank == 0:
            hf_weights = hf_weights.to(device=target_device)
        else:
            # Create empty tensor of correct shape
            hf_weights = torch.empty_like(megatron_module.weight)

        # Broadcast from rank 0 to all TP ranks
        return self.broadcast_tensor_to_tp_ranks(hf_weights, src_rank=0)

    def megatron_to_hf(
        self,
        megatron_weights: Optional[torch.Tensor],
        megatron_module: Optional[nn.Module],
    ) -> Dict[str, torch.Tensor]:
        """Return weight only from rank 0 to avoid duplication."""
        # Handle cross-PP broadcast
        megatron_weights = self.broadcast_from_pp_rank(megatron_weights)

        if megatron_weights is None:
            return {}

        return {str(self.hf_param): megatron_weights}


class TPAwareMapping(MegatronParamMapping[torch.Tensor]):
    """
    Smart mapping that automatically detects and applies the correct parallelism strategy.

    This mapping eliminates the need to manually specify whether a layer is
    column-parallel, row-parallel, or replicated. It examines the Megatron
    module at runtime and delegates to the appropriate specialized mapping.

    **Detection strategy**
    1. Check module class name against a registry of known types
    2. If unknown, examine module attributes (tensor_model_parallel, partition_dim)
    3. Delegate to appropriate mapping: ColumnParallel, RowParallel, or Replicated

    This abstraction is particularly useful for model-agnostic code where you
    don't know the parallelism type ahead of time, or when working with models
    that mix different parallelism strategies.

    **Built-in module recognition**
    -   Column-parallel: `ColumnParallelLinear`, `VocabParallelEmbedding`, etc.
    -   Row-parallel: `RowParallelLinear`, `TERowParallelLinear`
    -   Replicated: `LayerNorm`, `RMSNorm`, and other normalization layers

    Example:
        .. code-block:: python

            # Automatically handles any weight type
            mapping = TPAwareMapping(
                megatron_param="decoder.layers.*.mlp.linear_fc1.weight",
                hf_param="model.layers.*.mlp.gate_proj.weight"
            )

            # Works with column-parallel layers
            megatron_weights = mapping.hf_to_megatron(hf_weight, column_parallel_module)

            # Also works with normalization layers
            norm_weight = mapping.hf_to_megatron(hf_norm, layer_norm_module)

            # Register custom module types
            TPAwareMapping.register_module_type("MyCustomLinear", "column")

    Note:
        If the parallelism type cannot be determined, the mapping will raise
        a descriptive error suggesting how to fix the issue.
    """

    # Module type registry
    _MODULE_TYPE_REGISTRY: Dict[str, set] = {
        "column": {
            "ColumnParallelLinear",
            "TEColumnParallelLinear",
            "TELayerNormColumnParallelLinear",
            "VocabParallelEmbedding",
        },
        "row": {
            "RowParallelLinear",
            "TERowParallelLinear",
        },
        "replicated": {
            # Normalization layers
            "TENorm",
            "FusedLayerNorm",
            "WrappedTorchNorm",
            "LayerNorm",
            "RMSNorm",
            "L2Norm",
            # Other non-parallel modules
            "IdentityOp",
            "DotProductAttention",
            "TEDotProductAttention",
        },
    }

    @classmethod
    def register_module_type(cls, module_name: str, parallelism_type: str):
        """Register a new module type for automatic parallelism detection.

        Args:
            module_name (str): The name of the module class (e.g.,
                'MyColumnLinear').
            parallelism_type (str): One of 'column', 'row', or 'replicated'.
        """
        if parallelism_type not in cls._MODULE_TYPE_REGISTRY:
            raise ValueError(
                f"Invalid parallelism_type '{parallelism_type}'. "
                f"Must be one of {list(cls._MODULE_TYPE_REGISTRY.keys())}"
            )
        cls._MODULE_TYPE_REGISTRY[parallelism_type].add(module_name)

    def __init__(self, megatron_param: str, hf_param: str):
        """Initialize TP-aware mapping."""
        super().__init__(megatron_param, hf_param)

        # Create delegate mappings
        self._column_mapping = ColumnParallelMapping(megatron_param, hf_param)
        self._row_mapping = RowParallelMapping(megatron_param, hf_param)
        self._replicated_mapping = ReplicatedMapping(megatron_param, hf_param)

    def _detect_parallelism_type(self, module: nn.Module) -> str:
        """Detect parallelism type from module."""
        module_type = type(module).__name__

        # Check registry first
        for parallelism, types in self._MODULE_TYPE_REGISTRY.items():
            if module_type in types:
                return parallelism

        # Fallback to inspecting module attributes
        if hasattr(module, "tensor_model_parallel"):
            if not module.tensor_model_parallel:
                return "replicated"

            # Check partition dimension
            partition_dim = getattr(module, "partition_dim", None)
            if partition_dim == 0:
                return "column"
            elif partition_dim == 1:
                return "row"

        # Fallback for normalization layers
        if any(norm in module_type for norm in ["Norm", "Normalization"]):
            return "replicated"

        # Cannot determine - raise informative error
        known_types = {p: sorted(list(t)) for p, t in self._MODULE_TYPE_REGISTRY.items()}

        raise ValueError(
            f"Cannot determine parallelism type for module '{module_type}' "
            f"at weight '{self.megatron_param}'.\n"
            f"Please use an explicit mapping type (e.g., ColumnParallelMapping) "
            f"or register the module type using:\n"
            f"  TPAwareMapping.register_module_type('{module_type}', 'column|row|replicated')\n\n"
            f"Currently known module types:\n{json.dumps(known_types, indent=2)}"
        )

    def hf_to_megatron(
        self,
        hf_weights: torch.Tensor,
        megatron_module: nn.Module,
    ) -> torch.Tensor:
        """Delegate to appropriate mapping based on module type."""
        parallelism_type = self._detect_parallelism_type(megatron_module)

        if parallelism_type == "column":
            return self._column_mapping.hf_to_megatron(hf_weights, megatron_module)
        elif parallelism_type == "row":
            return self._row_mapping.hf_to_megatron(hf_weights, megatron_module)
        elif parallelism_type == "replicated":
            return self._replicated_mapping.hf_to_megatron(hf_weights, megatron_module)

        raise ValueError(f"Unknown parallelism type: {parallelism_type}")

    def megatron_to_hf(
        self,
        megatron_weights: Optional[torch.Tensor],
        megatron_module: Optional[nn.Module],
    ) -> Dict[str, torch.Tensor]:
        """Delegate to appropriate mapping based on module type."""
        # Need to determine type even if module is None (different PP rank)
        if megatron_module is not None:
            parallelism_type = self._detect_parallelism_type(megatron_module)
            # Broadcast to other ranks
            parallelism_type = self.broadcast_obj_from_pp_rank(parallelism_type)
        else:
            # Receive from owning rank
            parallelism_type = self.broadcast_obj_from_pp_rank(None)

        if parallelism_type == "column":
            return self._column_mapping.megatron_to_hf(megatron_weights, megatron_module)
        elif parallelism_type == "row":
            return self._row_mapping.megatron_to_hf(megatron_weights, megatron_module)
        elif parallelism_type == "replicated":
            return self._replicated_mapping.megatron_to_hf(megatron_weights, megatron_module)
        else:
            raise ValueError(f"Unknown parallelism type: {parallelism_type}")


class QKVMapping(MegatronParamMapping[Dict[str, torch.Tensor]]):
    """
    Mapping for interleaved Query/Key/Value attention projection weights.

    This mapping handles the conversion between separate Q, K, V matrices used in
    standard transformers and Megatron's optimized interleaved format. The
    interleaving pattern groups queries with their corresponding key-value pairs
    to maximize GEMM efficiency during attention computation.

    **External format (HuggingFace)**
    -   Separate tensors: `q_proj`, `k_proj`, `v_proj`
    -   Each of shape `[hidden_size, hidden_size]` or `[hidden_size, head_dim * num_heads]`

    **Megatron format**
    -   Single interleaved tensor following grouped query attention (GQA) pattern
    -   Interleaving order: `[q1...qn, k1, v1, q1...qn, k2, v2, ...]`
    -   Where `n = num_attention_heads / num_query_groups`

    **Key features**
    1.  Format conversion: Handles merging/splitting with proper interleaving
    2.  Grouped Query Attention: Supports different numbers of Q and KV heads
    3.  Tensor parallelism: Delegates to TPAwareMapping for distribution

    Example:
        .. code-block:: python

            # Create mapping for attention weights
            mapping = QKVMapping(
                megatron_param="decoder.layers.*.self_attention.linear_qkv.weight",
                q="model.layers.*.self_attn.q_proj.weight",
                k="model.layers.*.self_attn.k_proj.weight",
                v="model.layers.*.self_attn.v_proj.weight"
            )

            # Convert from HuggingFace to Megatron
            qkv_weights = {"q": q_tensor, "k": k_tensor, "v": v_tensor}
            megatron_qkv = mapping.hf_to_megatron(qkv_weights, megatron_module)

            # Convert from Megatron to HuggingFace
            hf_weights = mapping.megatron_to_hf(megatron_qkv, megatron_module)
            # Returns: {"q_proj.weight": ..., "k_proj.weight": ..., "v_proj.weight": ...}

    Note:
        This mapping automatically handles both regular multi-head attention
        (same number of Q, K, V heads) and grouped query attention (fewer
        KV heads than Q heads) based on the model configuration.
    """

    def __init__(self, megatron_param: str, q: str, k: str, v: str):
        """Initialize QKV mapping.

        Args:
            megatron_param (str): Megatron QKV parameter name pattern.
            q (str): Query weight name pattern.
            k (str): Key weight name pattern.
            v (str): Value weight name pattern.
        """
        super().__init__(megatron_param, {"q": q, "k": k, "v": v})
        # Delegate all tensor-parallel logic to the smart TP-aware mapping so we
        # do not hard-code the assumption that QKV projections are column-parallel.
        # This keeps the format-handling (merge/split) concerns separate from
        # TP/PP distribution mechanics.
        self._tp_mapping = TPAwareMapping(megatron_param, megatron_param)

    def hf_to_megatron(
        self,
        hf_weights: Dict[str, torch.Tensor],
        megatron_module: nn.Module,
    ) -> torch.Tensor:
        """Merge Q, K, V into interleaved format and distribute."""
        if self.tp_rank == 0:
            config = self._get_config(megatron_module)

            # Check if we're dealing with biases (1D tensors) or hf_weights (2D tensors)
            if hf_weights["q"].ndim == 1:
                # For biases, use the bias-specific merge function
                merged = merge_qkv_biases(config, hf_weights["q"], hf_weights["k"], hf_weights["v"])
            else:
                # For hf_weights, use the standard merge function
                merged = merge_qkv_weights(config, hf_weights["q"], hf_weights["k"], hf_weights["v"])
        else:
            merged = None

        # Delegate the actual sharding/broadcasting to the TP-aware mapping.
        return self._tp_mapping.hf_to_megatron(merged, megatron_module)

    def megatron_to_hf(
        self,
        megatron_weights: Optional[torch.Tensor],
        megatron_module: Optional[nn.Module],
    ) -> Dict[str, torch.Tensor]:
        """Gather QKV shards and split into Q, K, V."""
        # ------------------------------------------------------------------
        # Broadcast / retrieve the transformer configuration so that every PP
        # rank (also the ones that will early-return) participates in the
        # collective communication.
        # ------------------------------------------------------------------
        if megatron_module is None:
            config = self.broadcast_obj_from_pp_rank(None)
        else:
            cfg_local = self._get_config(megatron_module)
            config = self.broadcast_obj_from_pp_rank(cfg_local)

        # Delegate TP/PP gathering.
        packed_dict = self._tp_mapping.megatron_to_hf(megatron_weights, megatron_module)

        if not packed_dict:
            return {}

        packed_qkv = next(iter(packed_dict.values()))

        # Check if we're dealing with biases (1D) or weights (2D)
        if packed_qkv.ndim == 1:
            # Split biases
            q, k, v = split_qkv_biases(config, packed_qkv)
        else:
            # Split weights
            q, k, v = split_qkv_weights(config, packed_qkv)

        return {
            self.hf_param["q"]: q,
            self.hf_param["k"]: k,
            self.hf_param["v"]: v,
        }

    def resolve(self, captures: Tuple[str, ...]) -> "MegatronParamMapping":
        """Return a new *resolved* QKVMapping instance."""
        resolved_megatron_param, resolved_hf_param = self._resolve_names(captures)

        return type(self)(
            resolved_megatron_param,
            resolved_hf_param["q"],
            resolved_hf_param["k"],
            resolved_hf_param["v"],
        )


class GatedMLPMapping(MegatronParamMapping[Dict[str, torch.Tensor]]):
    r"""Mapping for **gated-MLP** projection weights (SwiGLU / GeGLU).

    Checkpoint formats expose two independent matrices:

    -   **G** – gate projection
    -   **U** – up projection

    Megatron concatenates them row-wise (`[G; U]`) so that a single GEMM can
    produce both activations.

    **Responsibilities handled by this mapping**
    1.  **Concatenate / split** – convert between `[G; U]` (Megatron) and the
        separate `{G, U}` matrices (external).
    2.  **Tensor-parallel distribution** – correctly splits gate and up
        projections separately before concatenating corresponding shards,
        ensuring each TP rank gets the proper [gate_shard; up_shard] format.

    **TP Distribution Strategy**
    For tensor parallelism, this mapping:
    - Splits gate and up matrices separately along output dimension (dim 0)
    - Concatenates corresponding shards: [gate_shard_i; up_shard_i] for rank i
    - This ensures each rank's concatenated tensor matches the expected shape
    """

    def __init__(self, megatron_param: str, gate: str, up: str):
        """Initialize gated MLP mapping.

        Args:
            megatron_param (str): Megatron MLP parameter name pattern.
            gate (str): Gate projection weight name pattern.
            up (str): Up projection weight name pattern.
        """
        super().__init__(megatron_param, {"gate": gate, "up": up})

    def _get_target_param_and_shape(self, megatron_module: nn.Module) -> tuple[torch.Tensor, tuple]:
        """Get the target parameter and its shape based on the parameter name."""
        param_name_lower = self.megatron_param.lower()

        # Define parameter mapping: (param_name, expected_ndim)
        param_configs = [
            ("bias", 1),
            ("weight", 2),
        ]

        for param_name, expected_ndim in param_configs:
            if param_name in param_name_lower:
                if hasattr(megatron_module, param_name):
                    target_param = getattr(megatron_module, param_name)
                    if isinstance(target_param, torch.Tensor) and target_param.ndim == expected_ndim:
                        return target_param, target_param.shape
                    else:
                        raise ValueError(
                            f"Parameter {param_name} exists but has wrong type or dimensions (expected ndim == {expected_ndim}, got {target_param.ndim if isinstance(target_param, torch.Tensor) else 'not a tensor'})"
                        )
                else:
                    raise ValueError(
                        f"Parameter name suggests {param_name} but module {megatron_module} has no {param_name}"
                    )

        raise ValueError(f"Could not determine parameter type for {self.megatron_param}")

    def hf_to_megatron(
        self,
        hf_weights: Dict[str, torch.Tensor],
        megatron_module: nn.Module,
    ) -> torch.Tensor:
        """Split gate and up separately, then concatenate corresponding shards."""
        # For single TP, just concatenate and return
        if self.tp_size == 1:
            return torch.cat([hf_weights["gate"], hf_weights["up"]], dim=0)

        # Get target parameter info from megatron module
        target_param, output_shape = self._get_target_param_and_shape(megatron_module)

        # On rank 0, split gate and up separately, then concatenate corresponding pieces
        if self.tp_rank == 0:
            gate = hf_weights["gate"]
            up = hf_weights["up"]

            # Verify shapes match
            assert gate.shape == up.shape, "Gate and up weights must have the same shape"

            # Check divisibility for TP splitting
            gate_output_size = gate.shape[0]
            if gate_output_size % self.tp_size != 0:
                raise ValueError(
                    f"Cannot evenly split gate dimension 0 size {gate_output_size} across {self.tp_size} TP ranks"
                )

            # Split gate and up separately along output dimension (dim 0)
            # This works for both bias (1D) and weight (2D) tensors
            gate_splits = torch.chunk(gate, self.tp_size, dim=0)
            up_splits = torch.chunk(up, self.tp_size, dim=0)

            # Concatenate corresponding pieces: [gate_shard_i; up_shard_i] for each rank i
            splits = [torch.cat([gate_splits[i], up_splits[i]], dim=0) for i in range(self.tp_size)]
        else:
            splits = None

        # Scatter the concatenated shards to each rank
        return self.scatter_to_tp_ranks(
            splits,
            output_shape,
            target_param.dtype,
            target_param.device,
        )

    def megatron_to_hf(
        self,
        megatron_weights: Optional[torch.Tensor],
        megatron_module: Optional[nn.Module],
    ) -> Dict[str, torch.Tensor]:
        """Gather concatenated shards and split into gate and up."""
        # Handle cross-PP broadcast first
        megatron_weights = self.broadcast_from_pp_rank(megatron_weights)
<<<<<<< HEAD

        if megatron_weights is None:
            return {}

        # Handle TP gathering
        if self.tp_size == 1:
            # No TP, just split the concatenated tensor
            fused_mlp = megatron_weights
        else:
            # Gather shards from all TP ranks
            gathered_shards = self.gather_from_tp_ranks(megatron_weights)

            # Split each shard back into gate and up parts
            gate_parts = []
            up_parts = []
            for shard in gathered_shards:
                # Each shard is [gate_shard; up_shard] concatenated along dim 0
                # This works for both bias (1D) and weight (2D) tensors
                gate_shard, up_shard = torch.chunk(shard, 2, dim=0)
                gate_parts.append(gate_shard)
                up_parts.append(up_shard)

            # Concatenate all gate parts and all up parts separately
            full_gate = torch.cat(gate_parts, dim=0)
            full_up = torch.cat(up_parts, dim=0)

            # Concatenate gate and up to get the full tensor
            fused_mlp = torch.cat([full_gate, full_up], dim=0)


        # Split the concatenated tensor in half along dim 0
        # This works for both bias (1D) and weight (2D) tensors
        gate, up = torch.chunk(fused_mlp, 2, dim=0)
=======

        if megatron_weights is None:
            return {}

        # Handle TP gathering
        if self.tp_size == 1:
            # No TP, just split the concatenated tensor
            fused_mlp = megatron_weights
        else:
            # Gather shards from all TP ranks
            gathered_shards = self.gather_from_tp_ranks(megatron_weights)

            if self.tp_rank == 0:
                # Split each shard back into gate and up parts
                gate_parts = []
                up_parts = []
                for shard in gathered_shards:
                    # Each shard is [gate_shard; up_shard] concatenated along dim 0
                    # This works for both bias (1D) and weight (2D) tensors
                    gate_shard, up_shard = torch.chunk(shard, 2, dim=0)
                    gate_parts.append(gate_shard)
                    up_parts.append(up_shard)

                # Concatenate all gate parts and all up parts separately
                full_gate = torch.cat(gate_parts, dim=0)
                full_up = torch.cat(up_parts, dim=0)

                # Concatenate gate and up to get the full tensor
                fused_mlp = torch.cat([full_gate, full_up], dim=0)
            else:
                return {}

        # Only rank 0 returns the split weights/biases
        if self.tp_rank == 0:
            # Split the concatenated tensor in half along dim 0
            # This works for both bias (1D) and weight (2D) tensors
            gate, up = torch.chunk(fused_mlp, 2, dim=0)
>>>>>>> 29da8983

            return {self.hf_param["gate"]: gate, self.hf_param["up"]: up}
        else:
            return {}

    def resolve(self, captures: Tuple[str, ...]) -> "MegatronParamMapping":
        """Return a new *resolved* GatedMLPMapping instance."""
        resolved_megatron_param, resolved_hf_param = self._resolve_names(captures)

        return type(self)(
            resolved_megatron_param,
            resolved_hf_param["gate"],
            resolved_hf_param["up"],
        )


class MOEMapping(MegatronParamMapping[torch.Tensor]):
    """Mapping for **Mixture of Experts (MoE)** weight distribution.

    MoE models distribute expert weights across Expert Parallel (EP) ranks.
    Each EP rank owns a subset of experts, and this mapping handles the
    EP distribution while delegating TP operations to TPAwareMapping.

    **Key features handled by this mapping**
    1.  **Expert parallel distribution** – different experts on different EP ranks
    2.  **Dynamic expert IDs** – weight names contain expert indices as wildcards
    3.  **Cross-EP communication** – broadcasting weights from owning EP rank
    4.  **TP delegation** – all tensor parallel ops handled by TPAwareMapping

    **Weight naming convention**
    -   Megatron: `"mlp.experts.linear_fc1.weight*"`  (where `*` is the expert ID)
    -   External: `"model.layers.*.mlp.experts.*.gate_proj.weight"`

    The expert ID wildcard is resolved based on EP rank and configuration.
    """

    def __init__(self, megatron_param: str, hf_param: str):
        """Initialize MoE weight mapping.

        Args:
            megatron_param (str): Megatron expert weight pattern (expert ID as last
                wildcard).
            hf_param (str): External weight pattern (expert ID as last wildcard).
        """
        super().__init__(megatron_param, hf_param)

        # Create a TP mapping for handling tensor parallelism
        # This will be used after EP distribution is resolved
        self._tp_mapping = TPAwareMapping(megatron_param, hf_param)

    def hf_to_megatron(
        self,
        hf_weights: torch.Tensor,
        megatron_module: nn.Module,
    ) -> torch.Tensor:
        """
        Handle EP distribution then delegate TP operations.

        This method:
        1. Determines which EP rank should own this expert
        2. Ensures only the owning rank has the weight
        3. Delegates TP distribution to TPAwareMapping
        """
        config = self._get_config(megatron_module)

        if self.ep_size == 1:
            # No EP distribution, just delegate to TP mapping
            return self._tp_mapping.hf_to_megatron(hf_weights, megatron_module)

        # Extract expert ID from the resolved parameter name
        expert_id = self._get_expert_id_from_name(self.megatron_param)

        # Determine which EP rank owns this expert
        owning_ep_rank = self._get_expert_ownership(expert_id, config)

        # Only process on the owning rank
        if self.ep_rank == owning_ep_rank:
            # Now delegate TP distribution to the TP mapping
            return self._tp_mapping.hf_to_megatron(hf_weights, megatron_module)
        else:
            # This rank doesn't own this expert
            return None

    def megatron_to_hf(
        self,
        megatron_weights: Optional[torch.Tensor],
        megatron_module: Optional[nn.Module],
    ) -> Dict[str, torch.Tensor]:
        """
        Gather from EP ranks then delegate TP gathering.

        This method:
        1. Handles cross-PP broadcast (inherited from base)
        2. Determines which EP rank owns this expert
        3. Broadcasts from owning EP rank
        4. Delegates TP gathering to TPAwareMapping
        """
        # Handle cross-PP broadcast first
        megatron_weights = self.broadcast_from_pp_rank(megatron_weights)

        if megatron_weights is None:
            return {}

        # Get configuration
        if megatron_module is None:
            config = self.broadcast_obj_from_pp_rank(None)
        else:
            cfg_local = self._get_config(megatron_module)
            config = self.broadcast_obj_from_pp_rank(cfg_local)

        if self.ep_size == 1:
            # No EP distribution, delegate directly to TP mapping
            return self._tp_mapping.megatron_to_hf(megatron_weights, megatron_module)

        # Extract expert ID from resolved name
        expert_id = self._get_expert_id_from_name(self.megatron_param)

        # Determine owning EP rank
        owning_ep_rank = self._get_expert_ownership(expert_id, config)

        # Broadcast weight from owning EP rank to all EP ranks
        # (TPAwareMapping needs the weight on all ranks for TP gathering)
        if self.ep_rank == owning_ep_rank:
            # First gather TP shards on the owning EP rank
            tp_gathered = self._tp_mapping.megatron_to_hf(megatron_weights, megatron_module)
            # Extract the gathered weight (there should be only one key)
            if tp_gathered:
                gathered_weight = next(iter(tp_gathered.values()))
            else:
                gathered_weight = None
        else:
            gathered_weight = None

        # Broadcast the gathered weight from owning EP rank to all EP ranks
        gathered_weight = self._broadcast_from_ep_rank(gathered_weight, owning_ep_rank)

        # Only return from EP rank 0 to avoid duplicates
        if self.ep_rank == 0 and gathered_weight is not None:
            return {str(self.hf_param): gathered_weight}

        return {}

    def _get_expert_id_from_name(self, name: str) -> int:
        """
        Extract expert ID from resolved weight name.

        For patterns like "weight" followed by a number
        The expert ID is expected to be the last numeric component.
        """
        import re

        # Look for pattern like "weight" followed by a number
        match = re.search(r"weight(\d+)", name)
        if match:
            return int(match.group(1))

        # Also check for patterns like "experts.0.gate_proj"
        match = re.search(r"experts\.(\d+)\.", name)
        if match:
            return int(match.group(1))

        # Fallback: try to find any trailing number
        match = re.search(r"(\d+)[^\d]*$", name)
        if match:
            return int(match.group(1))

        raise ValueError(f"Could not extract expert ID from weight name: {name}")

    def _get_expert_ownership(self, expert_id: int, config: Any) -> int:
        """
        Determine which EP rank owns a given expert.

        Args:
            expert_id (int): Global expert index
            config (Any): Model configuration with num_moe_experts

        Returns:
            int: EP rank that owns this expert
        """
        num_experts = config.num_moe_experts
        num_experts_per_rank = num_experts // self.ep_size
        return expert_id // num_experts_per_rank

    def _broadcast_from_ep_rank(self, tensor: Optional[torch.Tensor], owning_rank: int) -> Optional[torch.Tensor]:
        """
        Broadcast a tensor from a specific EP rank to all EP ranks.

        Args:
            tensor (Optional[torch.Tensor]): Tensor to broadcast (None on non-owning ranks)
            owning_rank (int): EP rank that owns the tensor

        Returns:
            Optional[torch.Tensor]: Broadcasted tensor on all EP ranks
        """
        if self.ep_size == 1:
            return tensor

        # Allocate tensor on non-owning ranks
        if self.ep_rank != owning_rank and tensor is None:
            # Get tensor spec from owning rank
            tensor_spec = None
            if self.ep_rank == owning_rank:
                tensor_spec = (tensor.shape, tensor.dtype)

            # Broadcast spec
            tensor_spec = torch.distributed.broadcast_object_list([tensor_spec], src=owning_rank, group=self.ep_group)[
                0
            ]

            # Allocate tensor
            shape, dtype = tensor_spec
            # Use CPU by default, unless CUDA is available
            device = torch.device("cuda" if torch.cuda.is_available() else "cpu")
            tensor = torch.empty(shape, dtype=dtype, device=device)

        # Broadcast tensor data
        global_src = torch.distributed.get_global_rank(group=self.ep_group, group_rank=owning_rank)
        torch.distributed.broadcast(tensor, src=global_src, group=self.ep_group)

        return tensor

    @property
    def ep_size(self) -> int:
        """Get expert parallel world size."""
        return mpu.get_expert_model_parallel_world_size()

    @property
    def ep_rank(self) -> int:
        """Get current expert parallel rank."""
        return mpu.get_expert_model_parallel_rank()

    @property
    def ep_group(self) -> Optional[torch.distributed.ProcessGroup]:
        """Get expert parallel process group."""
        if self.ep_size > 1:
            return mpu.get_expert_model_parallel_group()
        return None


def merge_qkv_biases(config: TransformerConfig, q: torch.Tensor, k: torch.Tensor, v: torch.Tensor) -> torch.Tensor:
    """Merge separate Q, K, V bias vectors into Megatron's interleaved QKV format.

    Args:
        config (TransformerConfig): Transformer configuration.
        q (torch.Tensor): Query projection biases [hidden_size].
        k (torch.Tensor): Key projection biases [kv_hidden_size].
        v (torch.Tensor): Value projection biases [kv_hidden_size].

    Returns:
        torch.Tensor: Interleaved QKV biases in Megatron format as 1D tensor.
    """
    head_num = config.num_attention_heads
    num_query_groups = config.num_query_groups
    heads_per_group = head_num // num_query_groups
    head_size = config.kv_channels or (config.hidden_size // head_num)

    # Reshape biases to expose head dimension
    q = q.view(head_num, head_size)
    k = k.view(num_query_groups, head_size)
    v = v.view(num_query_groups, head_size)

    # Interleave in Megatron pattern: [q1...qn, k1, v1, q1...qn, k2, v2, ...]
    qkv_biases = []
    for i in range(num_query_groups):
        qkv_biases.append(q[i * heads_per_group : (i + 1) * heads_per_group, :])
        qkv_biases.append(k[i : i + 1, :])
        qkv_biases.append(v[i : i + 1, :])

    # Concatenate and flatten back to 1D
    qkv = torch.cat(qkv_biases)
    return qkv.flatten()


def split_qkv_biases(config: TransformerConfig, qkv: torch.Tensor) -> Tuple[torch.Tensor, torch.Tensor, torch.Tensor]:
    """Split Megatron's interleaved QKV bias into separate Q, K, V biases.

    Args:
        config (TransformerConfig): Transformer configuration.
        qkv (torch.Tensor): Interleaved QKV biases in Megatron format (1D
            tensor).

    Returns:
        Tuple[torch.Tensor, torch.Tensor, torch.Tensor]: Tuple of (Q, K, V) bias vectors.
    """
    head_num = config.num_attention_heads
    num_query_groups = config.num_query_groups
    heads_per_group = head_num // num_query_groups
    head_size = config.kv_channels or (config.hidden_size // head_num)
    qkv_total_dim = head_num + 2 * num_query_groups

    # Reshape to expose interleaved structure
    qkv = qkv.reshape(qkv_total_dim, head_size)

    # Extract Q, K, V from interleaved pattern
    q_slice = torch.cat(
        [
            torch.arange((heads_per_group + 2) * i, (heads_per_group + 2) * i + heads_per_group)
            for i in range(num_query_groups)
        ]
    )
    k_slice = torch.arange(heads_per_group, qkv_total_dim, heads_per_group + 2)
    v_slice = torch.arange(heads_per_group + 1, qkv_total_dim, heads_per_group + 2)

    q = qkv[q_slice].flatten()
    k = qkv[k_slice].flatten()
    v = qkv[v_slice].flatten()

    return q, k, v


def merge_qkv_weights(provider: TransformerConfig, q: torch.Tensor, k: torch.Tensor, v: torch.Tensor) -> torch.Tensor:
    """Merge separate Q, K, V weight matrices into Megatron's interleaved QKV format.

    Args:
        provider (TransformerConfig): Model configuration provider.
        q (torch.Tensor): Query projection weights [hidden_size, hidden_size] or
            bias [hidden_size].
        k (torch.Tensor): Key projection weights [kv_hidden_size, hidden_size]
            or bias [kv_hidden_size].
        v (torch.Tensor): Value projection weights [kv_hidden_size,
            hidden_size] or bias [kv_hidden_size].

    Returns:
        torch.Tensor: Interleaved QKV weights in Megatron format.
    """
    head_num = provider.num_attention_heads
    num_query_groups = provider.num_query_groups
    heads_per_group = head_num // num_query_groups
    head_size = provider.kv_channels or (provider.hidden_size // head_num)
    hidden_size = provider.hidden_size
    is_bias = q.ndim == 1

    # Reshape to expose head dimension
    if is_bias:
        q_reshaped = q.view(head_num, head_size)
        k_reshaped = k.view(num_query_groups, head_size)
        v_reshaped = v.view(num_query_groups, head_size)
    else:
        q_reshaped = q.view(head_num, head_size, hidden_size)
        k_reshaped = k.view(num_query_groups, head_size, hidden_size)
        v_reshaped = v.view(num_query_groups, head_size, hidden_size)

    # Interleave in Megatron pattern: [q1...qn, k1, v1, q1...qn, k2, v2, ...]
    qkv_weights = []
    for i in range(num_query_groups):
        q_group = q_reshaped[i * heads_per_group : (i + 1) * heads_per_group]
        k_group = k_reshaped[i : i + 1]
        v_group = v_reshaped[i : i + 1]
        qkv_weights.extend([q_group, k_group, v_group])

    qkv = torch.cat(qkv_weights, dim=0)

    # Final reshape
    if is_bias:
        return qkv.reshape(-1)
    else:
        return qkv.reshape([-1, hidden_size])


def split_qkv_weights(
    provider: TransformerConfig, qkv: torch.Tensor
) -> Tuple[torch.Tensor, torch.Tensor, torch.Tensor]:
    """Split Megatron's interleaved QKV tensor into separate Q, K, V matrices.

    Args:
        provider (TransformerConfig): Model configuration provider.
        qkv (torch.Tensor): Interleaved QKV weights in Megatron format.

    Returns:
        Tuple[torch.Tensor, torch.Tensor, torch.Tensor]: Tuple of (Q, K, V)
            weight matrices.
    """
    head_num = provider.num_attention_heads
    num_query_groups = provider.num_query_groups
    heads_per_group = head_num // num_query_groups
    head_size = provider.kv_channels or (provider.hidden_size // head_num)
    qkv_total_dim = head_num + 2 * num_query_groups
    is_bias = qkv.ndim == 1

    if is_bias:
        hidden_size = 1
        qkv_reshaped = qkv.view(qkv_total_dim, head_size)
    else:
        hidden_size = qkv.shape[-1]
        qkv_reshaped = qkv.view(qkv_total_dim, head_size, hidden_size)

    # Extract Q, K, V from interleaved pattern
    q_slice = torch.cat(
        [
            torch.arange((heads_per_group + 2) * i, (heads_per_group + 2) * i + heads_per_group)
            for i in range(num_query_groups)
        ]
    )
    k_slice = torch.arange(heads_per_group, qkv_total_dim, heads_per_group + 2)
    v_slice = torch.arange(heads_per_group + 1, qkv_total_dim, heads_per_group + 2)

    q = qkv_reshaped[q_slice]
    k = qkv_reshaped[k_slice]
    v = qkv_reshaped[v_slice]

    if is_bias:
        q = q.reshape(-1)
        k = k.reshape(-1)
        v = v.reshape(-1)
    else:
        q = q.reshape(-1, hidden_size)
        k = k.reshape(-1, hidden_size)
        v = v.reshape(-1, hidden_size)

    return q, k, v


def gather_tp_qkv(provider: TransformerConfig, tensors: List[torch.Tensor]) -> torch.Tensor:
    """Gather QKV weights from all tensor parallel ranks.

    Args:
        provider (TransformerConfig): Model configuration provider.
        tensors (List[torch.Tensor]): List of tensor shards from each TP rank.

    Returns:
        torch.Tensor: Full QKV weight matrix.
    """
    if provider.tensor_model_parallel_size == 1:
        return tensors[0]
    return torch.cat(tensors, dim=0)


def gather_tp_gated_mlp(provider: TransformerConfig, tensors: List[torch.Tensor]) -> torch.Tensor:
    """Gather gated MLP weights from all tensor parallel ranks.

    Args:
        provider (TransformerConfig): Model configuration provider.
        tensors (List[torch.Tensor]): List of tensor shards from each TP rank.

    Returns:
        torch.Tensor: Full gated MLP weight matrix.
    """
    if provider.tensor_model_parallel_size == 1:
        return tensors[0]

    # Split each shard into gate and up parts
    gate_parts = []
    up_parts = []
    for tensor in tensors:
        gate, up = torch.chunk(tensor, 2, dim=0)
        gate_parts.append(gate)
        up_parts.append(up)

    # Concatenate gates and ups separately, then merge
    full_gate = torch.cat(gate_parts, dim=0)
    full_up = torch.cat(up_parts, dim=0)
    return torch.cat([full_gate, full_up], dim=0)


def gather_tp_column_parallel(provider: TransformerConfig, tensors: List[torch.Tensor]) -> torch.Tensor:
    """Gather column-parallel weights from all tensor parallel ranks.

    Args:
        provider (TransformerConfig): Model configuration provider.
        tensors (List[torch.Tensor]): List of tensor shards from each TP rank.

    Returns:
        torch.Tensor: Full weight matrix.
    """
    if provider.tensor_model_parallel_size == 1:
        return tensors[0]
    return torch.cat(tensors, dim=0)


def gather_tp_row_parallel(provider: TransformerConfig, tensors: List[torch.Tensor]) -> torch.Tensor:
    """Gather row-parallel weights from all tensor parallel ranks.

    Args:
        provider (TransformerConfig): Model configuration provider.
        tensors (List[torch.Tensor]): List of tensor shards from each TP rank.

    Returns:
        torch.Tensor: Full weight matrix.
    """
    if provider.tensor_model_parallel_size == 1:
        return tensors[0]
    return torch.cat(tensors, dim=1)


def transpose_tp_row_parallel(provider: TransformerConfig, tensor: torch.Tensor) -> torch.Tensor:
    """Transpose the weights for row-parallel layers.

    Args:
        provider (TransformerConfig): Model configuration provider.
        tensor (torch.Tensor): The gathered tensor.

    Returns:
        torch.Tensor: The transposed tensor.
    """
    # Always transpose row-parallel weights when converting from Megatron to HF
    # because they have different conventions
    return torch.transpose(tensor, 0, 1).contiguous()


def transpose_for_tp_row_parallel(provider: TransformerConfig, tensor: torch.Tensor) -> torch.Tensor:
    """Transpose weights from HF to Megatron format for row-parallel layers.

    This is used as a to_target transformation when loading HF weights.
    HF stores these as (in_features, out_features) but Megatron expects
    (out_features, in_features) for row-parallel layers.

    Args:
        provider (TransformerConfig): Model configuration provider.
        tensor (torch.Tensor): The HF weight tensor.

    Returns:
        torch.Tensor: The transposed tensor ready for Megatron.
    """
    return torch.transpose(tensor, 0, 1).contiguous()


def split_tp_qkv(provider: TransformerConfig, tensor: torch.Tensor) -> List[torch.Tensor]:
    """Split QKV weights for distribution across tensor parallel ranks.

    Args:
        provider (TransformerConfig): Model configuration provider.
        tensor (torch.Tensor): Full QKV weight matrix.

    Returns:
        List[torch.Tensor]: List of tensor shards, one per TP rank.
    """
    if provider.tensor_model_parallel_size == 1:
        return [tensor]
    return list(torch.chunk(tensor, provider.tensor_model_parallel_size, dim=0))


def split_tp_gated_mlp(provider: TransformerConfig, tensor: torch.Tensor) -> List[torch.Tensor]:
    """Split gated MLP weights for distribution across tensor parallel ranks.

    Args:
        provider (TransformerConfig): Model configuration provider.
        tensor (torch.Tensor): Full gated MLP weight matrix.

    Returns:
        List[torch.Tensor]: List of tensor shards, one per TP rank.
    """
    tp_size = provider.tensor_model_parallel_size
    if tp_size == 1:
        return [tensor]

    # First split into gate and up
    gate, up = torch.chunk(tensor, 2, dim=0)

    # Then split each across TP ranks
    gate_shards = torch.chunk(gate, tp_size, dim=0)
    up_shards = torch.chunk(up, tp_size, dim=0)

    # Recombine for each rank
    return [torch.cat([gate_shards[i], up_shards[i]], dim=0) for i in range(tp_size)]


def split_tp_column_parallel(provider: TransformerConfig, tensor: torch.Tensor) -> List[torch.Tensor]:
    """Split weights for column-parallel distribution across tensor parallel ranks.

    Args:
        provider (TransformerConfig): Model configuration provider.
        tensor (torch.Tensor): Full weight matrix.

    Returns:
        List[torch.Tensor]: List of tensor shards, one per TP rank.
    """
    if provider.tensor_model_parallel_size == 1:
        return [tensor]
    return list(torch.chunk(tensor, provider.tensor_model_parallel_size, dim=0))


def split_tp_row_parallel(provider: TransformerConfig, tensor: torch.Tensor) -> List[torch.Tensor]:
    """Split weights for row-parallel distribution across tensor parallel ranks.

    Args:
        provider (TransformerConfig): Model configuration provider.
        tensor (torch.Tensor): Full weight matrix.

    Returns:
        List[torch.Tensor]: List of tensor shards, one per TP rank.
    """
    if provider.tensor_model_parallel_size == 1:
        return [tensor]
    return list(torch.chunk(tensor, provider.tensor_model_parallel_size, dim=1))


def split_tp_row_parallel_from_hf(provider: TransformerConfig, tensor: torch.Tensor) -> List[torch.Tensor]:
    """Split HF weights for row-parallel distribution across tensor parallel ranks.

    This function is used when loading from HuggingFace format. For row-parallel
    layers, Megatron stores weights as (in_features, out_features_per_rank),
    which is the same orientation as HF but split along the output dimension.

    Args:
        provider (TransformerConfig): Model configuration provider.
        tensor (torch.Tensor): Full HF weight matrix (in_features, out_features).

    Returns:
        List[torch.Tensor]: List of tensor shards, one per TP rank.
    """
    if provider.tensor_model_parallel_size == 1:
        # For single GPU, return as-is (no transpose needed)
        return [tensor]

    # For row parallel in Megatron:
    # HF stores as (in_features, out_features)
    # Megatron expects (in_features, out_features_per_rank)
    # So we just split along dim 1, no transpose needed
    return list(torch.chunk(tensor, provider.tensor_model_parallel_size, dim=1))


def is_tensor_parallel(param: torch.Tensor) -> bool:
    """Check if a parameter is tensor parallel distributed."""
    return hasattr(param, "tensor_model_parallel") and param.tensor_model_parallel


def get_partition_dim(param: torch.Tensor) -> Optional[int]:
    """Get the partition dimension of a tensor parallel parameter."""
    return getattr(param, "partition_dim", None)


def colwise_tp_split(provider: TransformerConfig, weight: torch.Tensor):
    """Split a tensor along its first dimension.

    Args:
        provider (TransformerConfig): Model configuration provider.
        weight (torch.Tensor): The tensor to split.

    Returns:
        list[torch.Tensor]: List of tensor shards, one per TP rank.
    """
    return list(torch.chunk(weight, provider.tensor_model_parallel_size, dim=0))


def colwise_tp_gather(provider: TransformerConfig, shards: list[torch.Tensor]) -> torch.Tensor:
    """Gather column-wise tensor parallel shards by concatenating along dimension 0.

    Args:
        provider (TransformerConfig): Model configuration provider.
        shards (list[torch.Tensor]): List of tensor shards from each TP rank.

    Returns:
        torch.Tensor: Full weight matrix.
    """
    return torch.cat(shards, dim=0)<|MERGE_RESOLUTION|>--- conflicted
+++ resolved
@@ -1142,7 +1142,6 @@
         """Gather concatenated shards and split into gate and up."""
         # Handle cross-PP broadcast first
         megatron_weights = self.broadcast_from_pp_rank(megatron_weights)
-<<<<<<< HEAD
 
         if megatron_weights is None:
             return {}
@@ -1176,45 +1175,6 @@
         # Split the concatenated tensor in half along dim 0
         # This works for both bias (1D) and weight (2D) tensors
         gate, up = torch.chunk(fused_mlp, 2, dim=0)
-=======
-
-        if megatron_weights is None:
-            return {}
-
-        # Handle TP gathering
-        if self.tp_size == 1:
-            # No TP, just split the concatenated tensor
-            fused_mlp = megatron_weights
-        else:
-            # Gather shards from all TP ranks
-            gathered_shards = self.gather_from_tp_ranks(megatron_weights)
-
-            if self.tp_rank == 0:
-                # Split each shard back into gate and up parts
-                gate_parts = []
-                up_parts = []
-                for shard in gathered_shards:
-                    # Each shard is [gate_shard; up_shard] concatenated along dim 0
-                    # This works for both bias (1D) and weight (2D) tensors
-                    gate_shard, up_shard = torch.chunk(shard, 2, dim=0)
-                    gate_parts.append(gate_shard)
-                    up_parts.append(up_shard)
-
-                # Concatenate all gate parts and all up parts separately
-                full_gate = torch.cat(gate_parts, dim=0)
-                full_up = torch.cat(up_parts, dim=0)
-
-                # Concatenate gate and up to get the full tensor
-                fused_mlp = torch.cat([full_gate, full_up], dim=0)
-            else:
-                return {}
-
-        # Only rank 0 returns the split weights/biases
-        if self.tp_rank == 0:
-            # Split the concatenated tensor in half along dim 0
-            # This works for both bias (1D) and weight (2D) tensors
-            gate, up = torch.chunk(fused_mlp, 2, dim=0)
->>>>>>> 29da8983
 
             return {self.hf_param["gate"]: gate, self.hf_param["up"]: up}
         else:
