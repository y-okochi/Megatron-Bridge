--- conflicted
+++ resolved
@@ -41,11 +41,7 @@
 
 from megatron.bridge.models.conversion.mapping_registry import MegatronMappingRegistry
 from megatron.bridge.models.conversion.param_mapping import MegatronParamMapping
-<<<<<<< HEAD
-from megatron.bridge.models.conversion.utils import get_module_and_param_from_name
-=======
 from megatron.bridge.models.conversion.utils import extract_sort_key, get_module_and_param_from_name
->>>>>>> 159ddad3
 from megatron.bridge.models.decorators.dispatch import dispatch
 from megatron.bridge.models.model_provider import ModelProviderMixin
 from megatron.bridge.utils.common_utils import unwrap_model
@@ -106,7 +102,6 @@
     megatron_module: Optional[torch.nn.Module] = None
     param_weight: Optional[torch.Tensor] = None
 
-<<<<<<< HEAD
 
 def _megatron_local_name_to_global(
     models: MegatronModule | List[MegatronModule],
@@ -135,50 +130,6 @@
     if ".mlp.experts.linear_fc" in param_name and get_pg_size(ep_group) > 1:
         num_experts = config.num_moe_experts
         num_experts_per_rank = num_experts // ep_group.size()
-        # Handle weight and bias parameters separately
-        if ".weight" in param_name:
-            local_expert_number = int(param_name.split(".weight")[-1])
-            global_expert_number = num_experts_per_rank * ep_group.rank() + local_expert_number
-            param_name = param_name.replace(
-                f".weight{local_expert_number}",
-                f".weight{global_expert_number}",
-            )
-        elif ".bias" in param_name:
-            local_expert_number = int(param_name.split(".bias")[-1])
-            global_expert_number = num_experts_per_rank * ep_group.rank() + local_expert_number
-            param_name = param_name.replace(
-                f".bias{local_expert_number}",
-                f".bias{global_expert_number}",
-            )
-=======
-
-def _megatron_local_name_to_global(
-    models: MegatronModule | List[MegatronModule],
-    config: TransformerConfig,
-    param_name: str,
-    vp_stage: Optional[int] = None,
-) -> str:
-    """Adjust layer number and expert number from local to global numbering."""
-    # PP
-    pp_group = parallel_state.get_pipeline_model_parallel_group()
-    if "layers." in param_name and get_pg_size(pp_group) > 1:
-        match = re.match(r"^(.+?\.layers\.\d+)", param_name)
-        assert match is not None
-        layer_prefix = match.group(1)
-        _, layer_module = get_module_and_param_from_name(models=models, param_name=layer_prefix, vp_stage=vp_stage)
-
-        local_layer_number = int(param_name.split("layers.")[1].split(".")[0])
-        global_layer_number = layer_module.layer_number - 1
-        param_name = param_name.replace(
-            f"layers.{local_layer_number}.",
-            f"layers.{global_layer_number}.",
-        )
-
-    # EP
-    ep_group = parallel_state.get_expert_model_parallel_group()
-    if ".mlp.experts.linear_fc" in param_name and get_pg_size(ep_group) > 1:
-        num_experts = config.num_moe_experts
-        num_experts_per_rank = num_experts // ep_group.size()
 
         def _update_expert_number(param_name: str, param_type: str) -> str:
             """Update expert number from local to global for weight or bias parameters."""
@@ -194,7 +145,6 @@
             param_name = _update_expert_number(param_name, "weight")
         elif ".bias" in param_name:
             param_name = _update_expert_number(param_name, "bias")
->>>>>>> 159ddad3
     return param_name
 
 
@@ -330,13 +280,9 @@
         """
         raise NotImplementedError("Subclass must implement mapping_registry method")
 
-<<<<<<< HEAD
-    def _megatron_global_param_names_all_pp_ranks(self, megatron_model: Union[MegatronModel, List[MegatronModel]]) -> List[str]:
-=======
     def _megatron_global_param_names_all_pp_ranks(
         self, megatron_model: Union[MegatronModel, List[MegatronModel]]
     ) -> List[str]:
->>>>>>> 159ddad3
         """Get all parameter names across all pipeline parallel ranks."""
         # Cache the result after first call
         if hasattr(self, "_cached_param_names"):
@@ -374,43 +320,16 @@
         # the order matters here, casually re-order will cause a hang.
         # e.g. decoder.layers.0.mlp.experts.linear_fc1.weight100
         flattened_names = list(set(sum(gathered_global_param_names, [])))
-<<<<<<< HEAD
-        
-        def _extract_sort_key(param_name: str):
-            """Extract sorting key based on layer and expert numbers."""
-
-            # Extract at most 2 numbers: layer number and expert number
-            # Pattern: *layers.d+.*d+ (layer number and potentially expert number)
-            numbers = []
-            # Find layer number
-            layer_match = re.search(r'layers\.(\d+)', param_name)
-            if layer_match:
-                numbers.append(int(layer_match.group(1)))
-            # Find expert number after bias or weight
-            expert_match = re.search(r'(?:bias|weight)(\d+)', param_name)
-            if expert_match:
-                numbers.append(int(expert_match.group(1)))
-            # Pad to ensure consistent comparison (max 2 numbers)
-            while len(numbers) < 2:
-                numbers.append(-1)
-            numbers = numbers[:2]  # Keep at most 2 numbers
-            return numbers, param_name
-        
-        gathered_global_param_names = sorted(flattened_names, key=_extract_sort_key)
-=======
 
         # the order cannot be changed, this sync for all ranks for conversion
         # change this might cause a hang
         gathered_global_param_names = sorted(flattened_names, key=extract_sort_key)
->>>>>>> 159ddad3
 
         # Cache the result
         self._cached_param_names = gathered_global_param_names
 
         return self._cached_param_names
 
-<<<<<<< HEAD
-=======
     def _with_progress_tracking(self, tasks, description: str, show_progress: bool = True):
         """Helper method to wrap an iterable with progress tracking.
 
@@ -440,7 +359,6 @@
                 yield task
                 progress.update(task_id, advance=1)
 
->>>>>>> 159ddad3
     def load_weights_hf_to_megatron(
         self, hf_pretrained: HFPreTrained, megatron_model: Union[MegatronModel, List[MegatronModel]]
     ) -> List[MegatronModel]:
@@ -489,54 +407,6 @@
             megatron_model = [megatron_model]
 
         hf_to_megatron_tasks = self._build_conversion_tasks(hf_pretrained, megatron_model)
-<<<<<<< HEAD
-
-        hf_state_dict: Mapping[str, torch.Tensor] = hf_pretrained.state if hasattr(hf_pretrained, "state") else {}
-
-        is_main_rank = not torch.distributed.is_initialized() or torch.distributed.get_rank() == 0
-        bridge_name = self.__class__.__name__
-
-        with Progress(
-            TextColumn("[progress.description]{task.description}"),
-            BarColumn(),
-            TextColumn("[progress.percentage]{task.percentage:>3.0f}%"),
-            TimeRemainingColumn(),
-            TextColumn("({task.completed}/{task.total})"),
-            TextColumn("{task.fields[bridge]}"),
-            disable=not is_main_rank,
-        ) as progress:
-            task_id = progress.add_task(
-                f"Loading from {hf_pretrained.model_name_or_path}", total=len(hf_to_megatron_tasks), bridge=bridge_name
-            )
-
-            for task in hf_to_megatron_tasks:
-                if task.megatron_module is None:
-                    continue
-                # 1) Fetch source tensor(s) from HF state dict
-                if isinstance(task.mapping.hf_param, str):
-                    hf_weights = hf_state_dict[task.mapping.hf_param]
-                else:
-                    hf_weights = {k: hf_state_dict[v] for k, v in task.mapping.hf_param.items()}
-
-                # 2) Delegate conversion & distribution to the bridge
-                converted_weights = task.mapping.hf_to_megatron(hf_weights, task.megatron_module, task.param_name)
-
-                # 3) Copy into Megatron param if this rank received a shard
-                if converted_weights is not None:
-                    # Assert that param_weight is not None for HF->Megatron tasks
-                    assert task.param_weight is not None, "param_weight is required for HF->Megatron conversion"
-
-                    # Check shape compatibility before copying
-                    if converted_weights.shape != task.param_weight.shape:
-                        raise ValueError(
-                            f"Shape mismatch for megatron param {task.mapping.megatron_param}:\n"
-                            f"  Expected shape: {task.param_weight.shape}\n"
-                            f"  Got shape: {converted_weights.shape}\n"
-                            f"  Bridge type: {type(task.mapping).__name__}\n"
-                            f"  HF mapping: {task.mapping.hf_param}"
-                        )
-                    task.param_weight.data.copy_(converted_weights)
-=======
         hf_state_dict: Mapping[str, torch.Tensor] = hf_pretrained.state if hasattr(hf_pretrained, "state") else {}
 
         description = f"Loading from {hf_pretrained.model_name_or_path}"
@@ -549,7 +419,6 @@
                 hf_weights = hf_state_dict[task.mapping.hf_param]
             else:
                 hf_weights = {k: hf_state_dict[v] for k, v in task.mapping.hf_param.items()}
->>>>>>> 159ddad3
 
             # 2) Delegate conversion & distribution to the bridge
             converted_weights = task.mapping.hf_to_megatron(hf_weights, task.megatron_module)
@@ -613,10 +482,7 @@
             megatron_model = [megatron_model]
 
         for task in self._build_conversion_tasks(hf_pretrained, megatron_model):
-<<<<<<< HEAD
-=======
             # None means megatron module not on current rank, skip if this task is not going to happen
->>>>>>> 159ddad3
             if task.megatron_module is None:
                 continue
             hf_state_dict: Mapping[str, torch.Tensor] = hf_pretrained.state
@@ -625,13 +491,8 @@
             else:
                 hf_weights = {k: hf_state_dict[v] for k, v in task.mapping.hf_param.items()}
 
-<<<<<<< HEAD
-            local_weights = task.mapping.hf_to_megatron(hf_weights, task.megatron_module, task.param_name)
-            if local_weights is not None:
-=======
             converted_weights = task.mapping.hf_to_megatron(hf_weights, task.megatron_module)
             if converted_weights is not None:
->>>>>>> 159ddad3
                 # Assert that vp_stage is not None for HF->Megatron tasks
                 yield MegatronWeightTuple(task.param_name, converted_weights, task.vp_stage)
 
@@ -684,66 +545,6 @@
             megatron_model = [megatron_model]
 
         megatron_to_hf_tasks = self._build_conversion_tasks(hf_pretrained, megatron_model)
-<<<<<<< HEAD
-
-        # Check if embeddings are tied
-        embeddings_are_tied = False
-        # Output layer not exists in named params only if pp_group.size()=1
-        if parallel_state.get_pipeline_model_parallel_world_size() == 1:
-            model_config = unwrap_model(megatron_model)[0].config
-            megatron_embeddings_tied = model_config.share_embeddings_and_output_weights
-            if hasattr(hf_pretrained, 'config') and hasattr(hf_pretrained.config, 'tie_word_embeddings'):
-                hf_embeddings_tied = hf_pretrained.config.tie_word_embeddings
-                assert megatron_embeddings_tied == hf_embeddings_tied, "Megatron and HF embeddings must be tied"
-            embeddings_are_tied = megatron_embeddings_tied
-        
-        is_main_rank = not torch.distributed.is_initialized() or torch.distributed.get_rank() == 0
-        bridge_name = self.__class__.__name__
-
-        with Progress(
-            TextColumn("[progress.description]{task.description}"),
-            BarColumn(),
-            TextColumn("[progress.percentage]{task.percentage:>3.0f}%"),
-            TimeRemainingColumn(),
-            TextColumn("({task.completed}/{task.total})"),
-            TextColumn("{task.fields[bridge]}"),
-            disable=not (is_main_rank and show_progress),
-        ) as progress:
-            task_id = progress.add_task(
-                "Converting to HuggingFace", total=len(megatron_to_hf_tasks), bridge=bridge_name
-            )
-
-            for task in megatron_to_hf_tasks:
-                converted_weights_dict = task.mapping.megatron_to_hf(
-                    task.param_weight, task.megatron_module, task.param_name
-                )
-
-                # All ranks get the full tensor
-                for hf_name, tensor in converted_weights_dict.items():
-                    final_tensor = tensor.cpu() if cpu else tensor
-                    
-                    # Handle tied embeddings case
-                    # TODO(yuya): fix this hard coded naming
-                    if embeddings_are_tied and hf_name == "model.embed_tokens.weight":
-                        # Yield the embedding weight
-                        yield HFWeightTuple(hf_name, final_tensor)
-                        
-                        # Also yield as lm_head.weight if it's expected
-                        if hasattr(hf_pretrained, 'state') and hasattr(hf_pretrained.state, 'source'):
-                            expected_keys = hf_pretrained.state.source.get_all_keys()
-                            if "lm_head.weight" in expected_keys:
-                                yield HFWeightTuple("lm_head.weight", final_tensor)
-                    elif embeddings_are_tied and hf_name == "lm_head.weight":
-                        # This should not happen when embeddings are tied - assert error
-                        raise ValueError(
-                            "Encountered lm_head.weight when embeddings are tied. This indicates a mapping error."
-                        )
-                    else:
-                        # Regular case - yield the tensor normally
-                        yield HFWeightTuple(hf_name, final_tensor)
-
-                progress.update(task_id, advance=1)
-=======
         model_config = unwrap_model(megatron_model)[0].config
         embeddings_are_tied = model_config.share_embeddings_and_output_weights
         for task in self._with_progress_tracking(megatron_to_hf_tasks, "Converting to HuggingFace", show_progress):
@@ -772,7 +573,6 @@
                 else:
                     # Regular case - yield the tensor normally
                     yield HFWeightTuple(hf_name, final_tensor)
->>>>>>> 159ddad3
 
     def dtype_from_hf(self, config, default=None):
         """Extract torch dtype from a HuggingFace config.
@@ -949,13 +749,6 @@
 
         mapping_registry = self.mapping_registry()
         model_config = unwrap_model(megatron_model)[0].config
-<<<<<<< HEAD
-        pp_rank = parallel_state.get_pipeline_model_parallel_rank()
-        global_names = self._megatron_global_param_names_all_pp_ranks(megatron_model)
-        global_names_index_dict = {name: idx for idx, name in enumerate(global_names)}
-
-        tasks = [None] * len(global_names)
-=======
         embeddings_are_tied = model_config.share_embeddings_and_output_weights
         pp_rank = parallel_state.get_pipeline_model_parallel_rank()
         sorted_global_param_names_all_pp_ranks = self._megatron_global_param_names_all_pp_ranks(megatron_model)
@@ -969,7 +762,6 @@
         global_names_index_dict = {name: idx for idx, name in enumerate(sorted_global_param_names_all_pp_ranks)}
 
         tasks = [None] * len(sorted_global_param_names_all_pp_ranks)
->>>>>>> 159ddad3
         for vp_stage, model in enumerate(megatron_model):
             for local_name, _ in model.named_parameters():
                 if "_extra_state" in local_name:
@@ -977,13 +769,9 @@
 
                 local_name = self._unwrap_name(local_name)
                 global_name = _megatron_local_name_to_global(megatron_model, model_config, local_name, vp_stage)
-<<<<<<< HEAD
-                assert global_name in global_names_index_dict, f"unrecognized global name '{global_name}'"
-=======
                 # if name removed due to some reason, continue. e.g. embeddings_are_tied
                 if global_name not in global_names_index_dict:
                     continue
->>>>>>> 159ddad3
                 global_name_idx = global_names_index_dict[global_name]
                 mapping = mapping_registry.megatron_to_hf_lookup(global_name)
 
@@ -1014,11 +802,7 @@
                 )
 
         # Fill the remaining ones for pp communications
-<<<<<<< HEAD
-        for idx, global_name in enumerate(global_names):
-=======
         for idx, global_name in enumerate(sorted_global_param_names_all_pp_ranks):
->>>>>>> 159ddad3
             mapping = mapping_registry.megatron_to_hf_lookup(global_name)
             if tasks[idx] is None:
                 # This is an exception here we pass in global name
