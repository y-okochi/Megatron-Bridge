# Copyright (c) 2025, NVIDIA CORPORATION.  All rights reserved.
#
# Licensed under the Apache License, Version 2.0 (the "License");
# you may not use this file except in compliance with the License.
# You may obtain a copy of the License at
#
#     http://www.apache.org/licenses/LICENSE-2.0
#
# Unless required by applicable law or agreed to in writing, software
# distributed under the License is distributed on an "AS IS" BASIS,
# WITHOUT WARRANTIES OR CONDITIONS OF ANY KIND, either express or implied.
# See the License for the specific language governing permissions and
# limitations under the License.

<<<<<<< HEAD

=======
import re
>>>>>>> 159ddad3
from typing import List, Optional, Tuple

import torch
from megatron.core.transformer.module import MegatronModule
from rich.table import Table

from megatron.bridge.utils.common_utils import unwrap_model


def weights_verification_table(bridge, megatron_model) -> Table:
    """
    Returns a table comparing weights between a Hugging Face model and a Megatron-LM model.

    Args:
        bridge (AutoBridge): The bridge object containing model information.
        megatron_model: The Megatron-LM model instance.

    Returns:
        Table: A rich Table object with the comparison.
    """
    table = Table(title="Hugging Face Weights Verification")
    table.add_column("Weight Name", style="cyan")
    table.add_column("Shape")
    table.add_column("DType")
    table.add_column("Device")
    table.add_column("Matches Original", justify="center")

    # Check each weight against the original HF-model
    for name, param in bridge(megatron_model, show_progress=True):
        original_param = bridge.hf_pretrained.state[name]
        table.add_row(
            name,
            str(tuple(param.shape)),
            str(param.dtype).replace("torch.", ""),
            str(param.device),
            "✅" if torch.allclose(param, original_param.to(param.device), atol=1e-6) else "❌",
        )

    return table


def get_module_and_param_from_name(
    models: MegatronModule | List[MegatronModule],
    param_name: str,
    vp_stage: Optional[int] = None,
) -> Tuple[torch.nn.Module, torch.Tensor] | Tuple[torch.nn.Module, torch.Tensor, Tuple]:
    """
    Get parameter from specific VP stage, ensuring that parameter
    attributes are preserved. Supports both absolute and relative parameter names.

    Args:
        models: List of Megatron model instances or a submodule
        param_name: Dot-separated parameter name (can be absolute or relative to models)
        vp_stage: Virtual pipeline stage index (None for single stage)

    Returns:
        Tuple of (module, parameter) where module owns the parameter

    Raises:
        ValueError: If vp_stage is out of range or parameter doesn't exist

    Examples:
        Basic usage with full model:
        >>> module, param = get_module_and_param_from_name(
        ...     models=full_model,
        ...     param_name="transformer.layers.0.attention.query.weight"
        ... )

        Usage with model list and VP stage:
        >>> module, param = get_module_and_param_from_name(
        ...     models=[model1, model2, model3],
        ...     param_name="layers.0.mlp.dense.bias",
        ...     vp_stage=1
        ... )

        Usage with submodule and relative path:
        >>> linear_module = model.transformer.layers[0].mlp.dense
        >>> module, param = get_module_and_param_from_name(
        ...     models=linear_module,
        ...     param_name="weight"
        ... )

        Usage with submodule and absolute path (automatic suffix matching):
        >>> linear_module = model.transformer.layers[0].mlp.dense
        >>> module, param = get_module_and_param_from_name(
        ...     models=linear_module,
        ...     param_name="transformer.layers.0.mlp.dense.weight"
        ... )
        # Automatically matches "weight" suffix and returns the parameter

        Edge case with partial path matching:
        >>> attention_module = model.transformer.layers[0].attention
        >>> module, param = get_module_and_param_from_name(
        ...     models=attention_module,
        ...     param_name="layers.0.attention.query.weight"
        ... )
        # Matches "query.weight" suffix within the attention module
    """

    if isinstance(models, list):
        if vp_stage is None:
            model = models[0]
        else:
            if vp_stage >= len(models):
                raise ValueError(f"VP stage {vp_stage} out of range (max: {len(models) - 1})")
            model = models[vp_stage]
    else:
        model = models

    module = unwrap_model(model)
    splitted_name = param_name.split(".")

    # Try to find the parameter using the given parts
    def try_get_param(parts):
        param = module
        temp_module = module

        for i, part in enumerate(parts):
            if not hasattr(param, part):
                return None
            param = getattr(param, part)
            if i < len(parts) - 1:
                temp_module = getattr(temp_module, part)

        return temp_module, param

    # First try the full parameter name (current behavior)
    result = try_get_param(splitted_name)
    if result is not None:
        return result

    # If full name doesn't work, try suffixes of the parameter name
    # This handles cases where models is a submodule but param_name is absolute
    for start_idx in range(1, len(splitted_name)):
        suffix_parts = splitted_name[start_idx:]
        result = try_get_param(suffix_parts)
        if result is not None:
            return result

    # If no approach works, raise an error
<<<<<<< HEAD
    raise ValueError(f"Parameter '{param_name}' not found in model at VP stage {vp_stage}")
=======
    raise ValueError(f"Parameter '{param_name}' not found in model at VP stage {vp_stage}")


def extract_sort_key(param_name: str):
    """Extract sorting key based on layer and expert numbers."""

    # Extract at most 2 numbers: layer number and expert number
    # Pattern: *layers.d+.*d+ (layer number and potentially expert number)
    numbers = []
    # Find layer number
    layer_match = re.search(r"layers\.(\d+)", param_name)
    if layer_match:
        numbers.append(int(layer_match.group(1)))
    # Find expert number after bias or weight
    expert_match = re.search(r"(?:bias|weight)(\d+)", param_name)
    if expert_match:
        numbers.append(int(expert_match.group(1)))
    # Pad to ensure consistent comparison (max 2 numbers)
    while len(numbers) < 2:
        numbers.append(-1)
    numbers = numbers[:2]  # Keep at most 2 numbers
    return numbers, param_name
>>>>>>> 159ddad3
<|MERGE_RESOLUTION|>--- conflicted
+++ resolved
@@ -12,11 +12,7 @@
 # See the License for the specific language governing permissions and
 # limitations under the License.
 
-<<<<<<< HEAD
-
-=======
 import re
->>>>>>> 159ddad3
 from typing import List, Optional, Tuple
 
 import torch
@@ -157,9 +153,6 @@
             return result
 
     # If no approach works, raise an error
-<<<<<<< HEAD
-    raise ValueError(f"Parameter '{param_name}' not found in model at VP stage {vp_stage}")
-=======
     raise ValueError(f"Parameter '{param_name}' not found in model at VP stage {vp_stage}")
 
 
@@ -181,5 +174,4 @@
     while len(numbers) < 2:
         numbers.append(-1)
     numbers = numbers[:2]  # Keep at most 2 numbers
-    return numbers, param_name
->>>>>>> 159ddad3
+    return numbers, param_name