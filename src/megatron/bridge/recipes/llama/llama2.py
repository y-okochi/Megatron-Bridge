# Copyright (c) 2025, NVIDIA CORPORATION.  All rights reserved.
#
# Licensed under the Apache License, Version 2.0 (the "License");
# you may not use this file except in compliance with the License.
# You may obtain a copy of the License at
#
#     http://www.apache.org/licenses/LICENSE-2.0
#
# Unless required by applicable law or agreed to in writing, software
# distributed under the License is distributed on an "AS IS" BASIS,
# WITHOUT WARRANTIES OR CONDITIONS OF ANY KIND, either express or implied.
# See the License for the specific language governing permissions and
# limitations under the License.

import os
from typing import List, Optional, Union

import torch

from megatron.bridge import AutoBridge
from megatron.bridge.recipes.utils.dataset_utils import get_blend_fields_from_data_paths
from megatron.bridge.recipes.utils.optimizer_utils import distributed_fused_adam_with_cosine_annealing
from megatron.bridge.recipes.utils.tokenizer_utils import DEFAULT_NULL_TOKENIZER_VOCAB_SIZE
from megatron.bridge.training.comm_overlap import CommOverlapConfig
from megatron.bridge.training.config import (
    CheckpointConfig,
    ConfigContainer,
    DistributedDataParallelConfig,
    GPTDatasetConfig,
    LoggerConfig,
    RNGConfig,
    TokenizerConfig,
    TrainingConfig,
)
from megatron.bridge.training.mixed_precision import MixedPrecisionConfig


<<<<<<< HEAD
def llama2_7b_pretrain_config(**user_kwargs):
=======
def llama2_7b_pretrain(**user_kwargs) -> ConfigContainer:
>>>>>>> 8c1b754a
    recommended_kwargs = {
        "hf_path": "meta-llama/Llama-2-7b-hf",
        "tensor_parallelism": 2,
        "pipeline_parallelism": 1,
        "train_iters": 1_168_251,
        "global_batch_size": 512,
        "micro_batch_size": 1,
        "lr_warmup_iters": 2000,
        "eval_interval": 2000,
        "save_interval": 2000,
    }
    # Combine defaults with user kwargs; user values take precedence.
    combined_kwargs = recommended_kwargs | user_kwargs
    return _llama2_common(**combined_kwargs)


def _llama2_common(
    hf_path: str,
    dir: Optional[str] = None,
    name: str = "default",
    # Dataset configuration
    data_paths: Optional[List[str]] = None,
    data_args_path: Optional[str] = None,
    train_data_path: Optional[List[str]] = None,
    valid_data_path: Optional[List[str]] = None,
    test_data_path: Optional[List[str]] = None,
    per_split_data_args_path: Optional[str] = None,
    mock: bool = False,
    # Model configuration
    tensor_parallelism: int = 2,
    pipeline_parallelism: int = 1,
    pipeline_parallelism_dtype: Optional[torch.dtype] = None,
    virtual_pipeline_parallelism: Optional[int] = None,
    context_parallelism: int = 1,
    sequence_parallelism: bool = False,
    use_megatron_fsdp: bool = False,
    # Training hyperparameters
    train_iters: int = 1_168_251,
    global_batch_size: int = 512,
    micro_batch_size: int = 1,
    seq_length: int = 4096,
    lr: float = 3e-4,
    min_lr: float = 3e-5,
    lr_warmup_iters: int = 2000,
    eval_interval: int = 2000,
    save_interval: int = 2000,
    use_null_tokenizer: bool = True,
    # Precision recipe
    precision_config: Optional[Union[MixedPrecisionConfig, str]] = "bf16_mixed",
    comm_overlap_config: Optional[CommOverlapConfig] = None,
) -> ConfigContainer:
    """
    Create a pre-training configuration for Llama2 models using a given HuggingFace path.

    Args:
        hf_path (str): HuggingFace model path (e.g., "meta-llama/Llama-2-7b-hf").
        dir (Optional[str]): Base directory for saving logs and checkpoints.
        name (str): Name of the pre-training run.
        data_paths (Optional[List[str]]): List of paths to dataset files. If None, mock data will be used.
        data_args_path (Optional[str]): Path to file containing data arguments.
        train_data_path (Optional[List[str]]): List of training data paths.
        valid_data_path (Optional[List[str]]): List of validation data paths.
        test_data_path (Optional[List[str]]): List of test data paths.
        per_split_data_args_path (Optional[str]): Path to JSON file with per-split data configuration.
        mock (bool): Whether to use mock data. If True, ignores data_paths.
        tensor_parallelism (int): Degree of tensor model parallelism.
        pipeline_parallelism (int): Degree of pipeline model parallelism.
        pipeline_parallelism_dtype (Optional[torch.dtype]): Data type for pipeline parallelism.
        virtual_pipeline_parallelism (Optional[int]): Size of virtual pipeline parallelism.
        context_parallelism (int): Degree of context parallelism to be passed to model_config.
        sequence_parallelism (bool): Whether to use sequence parallelism.
        use_megatron_fsdp (bool): Whether to use Megatron FSDP.
        train_iters (int): Total number of training iterations.
        global_batch_size (int): Global batch size for training.
        micro_batch_size (int): Micro batch size for training.
        seq_length (int): Sequence length for training data.
        lr (float): Learning rate.
        min_lr (float): Minimum learning rate for cosine decay.
        lr_warmup_iters (int): Number of warmup iterations for the learning rate.
        eval_interval (int): Evaluation interval.
        save_interval (int): Save interval.
        precision_config (Optional[Union[MixedPrecisionConfig, str]]): Precision configuration for the model.
        comm_overlap_config (Optional[CommOverlapConfig]): Communication overlap configuration for the model.

    Returns:
        ConfigContainer: Configuration for pre-training.
    """
    base_output_dir = dir if dir is not None else os.path.join(os.getcwd(), "nemo_experiments")
    run_output_dir = os.path.join(base_output_dir, name)
    checkpoint_dir = os.path.join(run_output_dir, "checkpoints")
    tensorboard_dir = os.path.join(run_output_dir, "tb_logs")

    blend, blend_per_split, split = get_blend_fields_from_data_paths(
        data_paths, data_args_path, train_data_path, valid_data_path, test_data_path, per_split_data_args_path, mock
    )

    bridge = AutoBridge.from_hf_pretrained(hf_path)
    model_cfg = bridge.to_megatron_provider(load_weights=False)
    model_cfg.tensor_model_parallel_size = tensor_parallelism
    model_cfg.pipeline_model_parallel_size = pipeline_parallelism
    model_cfg.pipeline_dtype = pipeline_parallelism_dtype
    model_cfg.virtual_pipeline_model_parallel_size = virtual_pipeline_parallelism
    model_cfg.context_parallel_size = context_parallelism
    model_cfg.sequence_parallel = sequence_parallelism
    model_cfg.seq_length = seq_length

    opt_config, scheduler = distributed_fused_adam_with_cosine_annealing(
        lr_warmup_iters=lr_warmup_iters,
        lr_decay_iters=train_iters,
        adam_beta1=0.9,
        adam_beta2=0.95,
        adam_eps=1e-5,
        weight_decay=0.1,
        max_lr=lr,
        min_lr=min_lr,
    )

    # Config Container
    cfg = ConfigContainer(
        model=model_cfg,
        train=TrainingConfig(
            train_iters=train_iters,
            eval_interval=eval_interval,
            eval_iters=32,
            global_batch_size=global_batch_size,
            micro_batch_size=micro_batch_size,
            manual_gc=True,
            manual_gc_interval=100,
            manual_gc_eval=100,
        ),
        optimizer=opt_config,
        scheduler=scheduler,
        ddp=DistributedDataParallelConfig(
            check_for_nan_in_grad=True,
            grad_reduce_in_fp32=True,
            overlap_grad_reduce=True,
            overlap_param_gather=True,
            average_in_collective=True,
            use_distributed_optimizer=True,
            use_megatron_fsdp=use_megatron_fsdp,  # need use_distributed_optimizer=True
        ),
        dataset=GPTDatasetConfig(
            random_seed=1234,
            reset_attention_mask=False,
            reset_position_ids=False,
            eod_mask_loss=False,
            sequence_length=seq_length,
            num_dataset_builder_threads=1,
            blend=blend,
            blend_per_split=blend_per_split,
            split=split,
            # Dataloader config parameters
            data_sharding=True,
            dataloader_type="single",
            num_workers=8,
            skip_getting_attention_mask_from_dataset=True,
        ),
        logger=LoggerConfig(
            log_interval=10,
            tensorboard_dir=tensorboard_dir,
        ),
        tokenizer=TokenizerConfig(
            tokenizer_type="NullTokenizer" if use_null_tokenizer else "HuggingFaceTokenizer",
            tokenizer_model=hf_path if not use_null_tokenizer else None,
            vocab_size=DEFAULT_NULL_TOKENIZER_VOCAB_SIZE if use_null_tokenizer else None,
        ),
        checkpoint=CheckpointConfig(
            save_interval=save_interval,
            save=checkpoint_dir,
            load=checkpoint_dir,
            ckpt_format="torch_dist",
            fully_parallel_save=True,
        ),
        rng=RNGConfig(seed=1234),
        comm_overlap=comm_overlap_config,
        mixed_precision=precision_config,
    )

    if cfg.comm_overlap is None:
        cfg.comm_overlap = CommOverlapConfig(
            tp_comm_overlap=False,
        )

    return cfg<|MERGE_RESOLUTION|>--- conflicted
+++ resolved
@@ -35,11 +35,7 @@
 from megatron.bridge.training.mixed_precision import MixedPrecisionConfig
 
 
-<<<<<<< HEAD
-def llama2_7b_pretrain_config(**user_kwargs):
-=======
-def llama2_7b_pretrain(**user_kwargs) -> ConfigContainer:
->>>>>>> 8c1b754a
+def llama2_7b_pretrain_config(**user_kwargs) -> ConfigContainer:
     recommended_kwargs = {
         "hf_path": "meta-llama/Llama-2-7b-hf",
         "tensor_parallelism": 2,
