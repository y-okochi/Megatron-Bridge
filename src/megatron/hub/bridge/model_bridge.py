--- conflicted
+++ resolved
@@ -349,13 +349,8 @@
         """Define weight mappings between HuggingFace and Megatron formats.
 
         This abstract method must be implemented by subclasses to specify how
-<<<<<<< HEAD
         parameters map between the two formats. The returned MegatronMappingRegistry
-        contains all weight bridges needed for the model architecture.
-=======
-        parameters map between the two formats. The returned MegatronStateBridge
         contains all param mappings needed for the model architecture.
->>>>>>> 4aa58e05
 
         Returns:
             MegatronMappingRegistry: MegatronMappingRegistry containing all weight
