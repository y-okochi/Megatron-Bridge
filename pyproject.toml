--- conflicted
+++ resolved
@@ -78,15 +78,11 @@
     "pyyaml>=6.0.2",
     "tqdm>=4.67.1",
     "hydra-core>1.3,<=1.3.2",
-<<<<<<< HEAD
-    "megatron-core>=0.14.0a0,<0.15.0",
+    "megatron-core[dev,mlm]>=0.14.0a0,<0.16.0",
     "nvidia-modelopt[torch,onnx]>=0.33.0a0,<0.34.0; sys_platform != 'darwin'",
     "nvidia-resiliency-ext>=0.4.0a0,<0.5.0; sys_platform != 'darwin'",
     "transformer-engine[pytorch]>=2.5.0a0,<2.6.0; sys_platform != 'darwin'",
     "filelock",
-=======
-    "megatron-core[dev,mlm]>=0.14.0a0,<0.16.0",
->>>>>>> e4cd8847
 ]
 
 
@@ -105,7 +101,7 @@
 ]
 prerelease = "allow"
 
-# uv.sources allows us to override dependencies with VCS commits. 
+# uv.sources allows us to override dependencies with VCS commits.
 # Lets use this only for debugging purposes, but not for production (main).
 [tool.uv.sources]
 transformer-engine = { git = "https://github.com/NVIDIA/TransformerEngine.git", rev = "0289e76380088358a584d809faf69effab1a7cda" } # on `release_v2.7
