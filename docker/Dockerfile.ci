--- conflicted
+++ resolved
@@ -21,13 +21,9 @@
 ENV CUDA_HOME=/usr/local/cuda
 ENV LD_LIBRARY_PATH=/usr/local/cuda/lib64:$LD_LIBRARY_PATH
 COPY . .
-<<<<<<< HEAD
-RUN bash docker/common/install.sh --base-image cuda
-=======
 RUN --mount=type=cache,target=/var/cache/apt,sharing=locked \
     --mount=type=cache,target=/var/lib/apt,sharing=locked \
     --mount=type=cache,target=/root/.cache/uv \
     rm -f /etc/apt/apt.conf.d/docker-clean && \
     bash docker/common/install.sh --base-image cuda && \
-    uv cache prune --ci
->>>>>>> 94b64c60
+    uv cache prune --ci